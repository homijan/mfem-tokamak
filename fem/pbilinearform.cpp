// Copyright (c) 2010-2021, Lawrence Livermore National Security, LLC. Produced
// at the Lawrence Livermore National Laboratory. All Rights reserved. See files
// LICENSE and NOTICE for details. LLNL-CODE-806117.
//
// This file is part of the MFEM library. For more information and source code
// availability visit https://mfem.org.
//
// MFEM is free software; you can redistribute it and/or modify it under the
// terms of the BSD-3 license. We welcome feedback and contributions, see file
// CONTRIBUTING.md for details.

#include "../config/config.hpp"

#ifdef MFEM_USE_MPI

#include "fem.hpp"
#include "../general/sort_pairs.hpp"

namespace mfem
{

void ParBilinearForm::pAllocMat()
{
   int nbr_size = pfes->GetFaceNbrVSize();

   if (precompute_sparsity == 0 || fes->GetVDim() > 1)
   {
      if (keep_nbr_block)
      {
         mat = new SparseMatrix(height + nbr_size, width + nbr_size);
      }
      else
      {
         mat = new SparseMatrix(height, width + nbr_size);
      }
      return;
   }

   // the sparsity pattern is defined from the map: face->element->dof
   const Table &lelem_ldof = fes->GetElementToDofTable(); // <-- dofs
   const Table &nelem_ndof = pfes->face_nbr_element_dof; // <-- vdofs
   Table elem_dof; // element + nbr-element <---> dof
   if (nbr_size > 0)
   {
      // merge lelem_ldof and nelem_ndof into elem_dof
      int s1 = lelem_ldof.Size(), s2 = nelem_ndof.Size();
      const int *I1 = lelem_ldof.GetI(), *J1 = lelem_ldof.GetJ();
      const int *I2 = nelem_ndof.GetI(), *J2 = nelem_ndof.GetJ();
      const int nnz1 = I1[s1], nnz2 = I2[s2];

      elem_dof.SetDims(s1 + s2, nnz1 + nnz2);

      int *I = elem_dof.GetI(), *J = elem_dof.GetJ();
      for (int i = 0; i <= s1; i++)
      {
         I[i] = I1[i];
      }
      for (int j = 0; j < nnz1; j++)
      {
         J[j] = J1[j];
      }
      for (int i = 0; i <= s2; i++)
      {
         I[s1+i] = I2[i] + nnz1;
      }
      for (int j = 0; j < nnz2; j++)
      {
         J[nnz1+j] = J2[j] + height;
      }
   }
   //   dof_elem x  elem_face x face_elem x elem_dof  (keep_nbr_block = true)
   // ldof_lelem x lelem_face x face_elem x elem_dof  (keep_nbr_block = false)
   Table dof_dof;
   {
      Table face_dof; // face_elem x elem_dof
      {
         Table *face_elem = pfes->GetParMesh()->GetFaceToAllElementTable();
         if (nbr_size > 0)
         {
            mfem::Mult(*face_elem, elem_dof, face_dof);
         }
         else
         {
            mfem::Mult(*face_elem, lelem_ldof, face_dof);
         }
         delete face_elem;
         if (nbr_size > 0)
         {
            elem_dof.Clear();
         }
      }

      if (keep_nbr_block)
      {
         Table dof_face;
         Transpose(face_dof, dof_face, height + nbr_size);
         mfem::Mult(dof_face, face_dof, dof_dof);
      }
      else
      {
         Table ldof_face;
         {
            Table face_ldof;
            Table *face_lelem = fes->GetMesh()->GetFaceToElementTable();
            mfem::Mult(*face_lelem, lelem_ldof, face_ldof);
            delete face_lelem;
            Transpose(face_ldof, ldof_face, height);
         }
         mfem::Mult(ldof_face, face_dof, dof_dof);
      }
   }

   int *I = dof_dof.GetI();
   int *J = dof_dof.GetJ();
   int nrows = dof_dof.Size();
   double *data = Memory<double>(I[nrows]);

   mat = new SparseMatrix(I, J, data, nrows, height + nbr_size);
   *mat = 0.0;

   dof_dof.LoseData();
}

void ParBilinearForm::ParallelAssemble(OperatorHandle &A, SparseMatrix *A_local)
{
   A.Clear();

   if (A_local == NULL) { return; }
   MFEM_VERIFY(A_local->Finalized(), "the local matrix must be finalized");

   OperatorHandle dA(A.Type()), Ph(A.Type()), hdA;

   if (fbfi.Size() == 0 && sbfbfi.Size() == 0)
   {
      // construct a parallel block-diagonal matrix 'A' based on 'a'
      dA.MakeSquareBlockDiag(pfes->GetComm(), pfes->GlobalVSize(),
                             pfes->GetDofOffsets(), A_local);
   }
   else
   {
      // handle the case when 'a' contains off-diagonal
      int lvsize = pfes->GetVSize();
      const HYPRE_Int *face_nbr_glob_ldof = pfes->GetFaceNbrGlobalDofMap();
      HYPRE_Int ldof_offset = pfes->GetMyDofOffset();

      Array<HYPRE_Int> glob_J(A_local->NumNonZeroElems());
      int *J = A_local->GetJ();
      for (int i = 0; i < glob_J.Size(); i++)
      {
         if (J[i] < lvsize)
         {
            glob_J[i] = J[i] + ldof_offset;
         }
         else
         {
            glob_J[i] = face_nbr_glob_ldof[J[i] - lvsize];
         }
      }

      // TODO - construct dA directly in the A format
      hdA.Reset(
         new HypreParMatrix(pfes->GetComm(), lvsize, pfes->GlobalVSize(),
                            pfes->GlobalVSize(), A_local->GetI(), glob_J,
                            A_local->GetData(), pfes->GetDofOffsets(),
                            pfes->GetDofOffsets()));
      // - hdA owns the new HypreParMatrix
      // - the above constructor copies all input arrays
      glob_J.DeleteAll();
      dA.ConvertFrom(hdA);
   }

   // TODO - assemble the Dof_TrueDof_Matrix directly in the required format?
   Ph.ConvertFrom(pfes->Dof_TrueDof_Matrix());
   // TODO: When Ph.Type() == Operator::ANY_TYPE we want to use the Operator
   // returned by pfes->GetProlongationMatrix(), however that Operator is a
   // const Operator, so we cannot store it in OperatorHandle. We need a const
   // version of class OperatorHandle, e.g. ConstOperatorHandle.

   A.MakePtAP(dA, Ph);
}

HypreParMatrix *ParBilinearForm::ParallelAssemble(SparseMatrix *m)
{
   OperatorHandle Mh(Operator::Hypre_ParCSR);
   ParallelAssemble(Mh, m);
   Mh.SetOperatorOwner(false);
   return Mh.As<HypreParMatrix>();
}

void ParBilinearForm::AssembleSharedFaces(int skip_zeros)
{
   ParMesh *pmesh = pfes->GetParMesh();
   FaceElementTransformations *T;
   Array<int> vdofs1, vdofs2, vdofs_all;
   DenseMatrix elemmat;

   int nfaces = pmesh->GetNSharedFaces();
   for (int i = 0; i < nfaces; i++)
   {
      T = pmesh->GetSharedFaceTransformations(i);
      int Elem2NbrNo = T->Elem2No - pmesh->GetNE();
      pfes->GetElementVDofs(T->Elem1No, vdofs1);
      pfes->GetFaceNbrElementVDofs(Elem2NbrNo, vdofs2);
      vdofs1.Copy(vdofs_all);
      for (int j = 0; j < vdofs2.Size(); j++)
      {
         if (vdofs2[j] >= 0)
         {
            vdofs2[j] += height;
         }
         else
         {
            vdofs2[j] -= height;
         }
      }
      vdofs_all.Append(vdofs2);
      for (int k = 0; k < fbfi.Size(); k++)
      {
         fbfi[k]->AssembleFaceMatrix(*pfes->GetFE(T->Elem1No),
                                     *pfes->GetFaceNbrFE(Elem2NbrNo),
                                     *T, elemmat);
         if (keep_nbr_block)
         {
            mat->AddSubMatrix(vdofs_all, vdofs_all, elemmat, skip_zeros);
         }
         else
         {
            mat->AddSubMatrix(vdofs1, vdofs_all, elemmat, skip_zeros);
         }
      }
   }

   if (sbfbfi.Size())
   {
      const FiniteElement *fe1, *fe2;
      ParMesh *pmesh = pfes->GetParMesh();

      for (int i = 0; i < pmesh->GetNSharedFaces(); i++)
      {
         FaceElementTransformations *tr = NULL;
         tr = pmesh->GetSharedFaceTransformations(i);
         if (tr != NULL)
         {
            int ne1 = tr->Elem1No;
            int te1 = (*(sbfbfi_el_flag_marker[0]))[ne1];
            int te2 = (*(sbfbfi_el_flag_marker[0]))[i+pmesh->GetNE()];
            if (te2 == 2 && te1 == 0)
            {
               fe1 = pfes->GetFE(tr->Elem1No);
               pfes->GetElementVDofs(tr->Elem1No, vdofs1);
               dynamic_cast<SBM2Integrator *>(sbfbfi[0])->SetElem1Flag(true);
               fe2 = fe1;
               sbfbfi[0] -> AssembleFaceMatrix (*fe1, *fe2, *tr, elemmat);
               mat -> AddSubMatrix (vdofs1, vdofs1, elemmat, skip_zeros);
            }
         }
      }
   }
}

void ParBilinearForm::Assemble(int skip_zeros)
{
<<<<<<< HEAD
   if (mat == NULL && (fbfi.Size() > 0 || sbfbfi.Size() > 0))
=======
   if (fbfi.Size() > 0)
>>>>>>> 5abb89c7
   {
      pfes->ExchangeFaceNbrData();
      if (!ext && mat == NULL)
      {
         pAllocMat();
      }
   }

   BilinearForm::Assemble(skip_zeros);

   if (!ext && (fbfi.Size() > 0 || sbfbfi.Size() > 0))
   {
      AssembleSharedFaces(skip_zeros);
   }
}

void ParBilinearForm
::ParallelEliminateEssentialBC(const Array<int> &bdr_attr_is_ess,
                               HypreParMatrix &A, const HypreParVector &X,
                               HypreParVector &B) const
{
   Array<int> dof_list;

   pfes->GetEssentialTrueDofs(bdr_attr_is_ess, dof_list);

   // do the parallel elimination
   A.EliminateRowsCols(dof_list, X, B);
}

HypreParMatrix *ParBilinearForm::
ParallelEliminateEssentialBC(const Array<int> &bdr_attr_is_ess,
                             HypreParMatrix &A) const
{
   Array<int> dof_list;

   pfes->GetEssentialTrueDofs(bdr_attr_is_ess, dof_list);

   return A.EliminateRowsCols(dof_list);
}

void ParBilinearForm::TrueAddMult(const Vector &x, Vector &y, const double a)
const
{
   MFEM_VERIFY(fbfi.Size() == 0, "the case of interior face integrators is not"
               " implemented");

   if (X.ParFESpace() != pfes)
   {
      X.SetSpace(pfes);
      Y.SetSpace(pfes);
   }

   X.Distribute(&x);
   if (ext)
   {
      ext->Mult(X, Y);
   }
   else
   {
      mat->Mult(X, Y);
   }
   pfes->Dof_TrueDof_Matrix()->MultTranspose(a, Y, 1.0, y);
}

void ParBilinearForm::FormLinearSystem(
   const Array<int> &ess_tdof_list, Vector &x, Vector &b,
   OperatorHandle &A, Vector &X, Vector &B, int copy_interior)
{
   if (ext)
   {
      ext->FormLinearSystem(ess_tdof_list, x, b, A, X, B, copy_interior);
      return;
   }

   // Finish the matrix assembly and perform BC elimination, storing the
   // eliminated part of the matrix.
   FormSystemMatrix(ess_tdof_list, A);

   const Operator &P = *pfes->GetProlongationMatrix();
   const SparseMatrix &R = *pfes->GetRestrictionMatrix();

   // Transform the system and perform the elimination in B, based on the
   // essential BC values from x. Restrict the BC part of x in X, and set the
   // non-BC part to zero. Since there is no good initial guess for the Lagrange
   // multipliers, set X = 0.0 for hybridization.
   if (static_cond)
   {
      // Schur complement reduction to the exposed dofs
      static_cond->ReduceSystem(x, b, X, B, copy_interior);
   }
   else if (hybridization)
   {
      // Reduction to the Lagrange multipliers system
      HypreParVector true_X(pfes), true_B(pfes);
      P.MultTranspose(b, true_B);
      R.Mult(x, true_X);
      p_mat.EliminateBC(p_mat_e, ess_tdof_list, true_X, true_B);
      R.MultTranspose(true_B, b);
      hybridization->ReduceRHS(true_B, B);
      X.SetSize(B.Size());
      X = 0.0;
   }
   else
   {
      // Variational restriction with P
      X.SetSize(pfes->TrueVSize());
      B.SetSize(X.Size());
      P.MultTranspose(b, B);
      R.Mult(x, X);
      p_mat.EliminateBC(p_mat_e, ess_tdof_list, X, B);
      if (!copy_interior) { X.SetSubVectorComplement(ess_tdof_list, 0.0); }
   }
}

void ParBilinearForm::FormSystemMatrix(const Array<int> &ess_tdof_list,
                                       OperatorHandle &A)
{
   if (ext)
   {
      ext->FormSystemMatrix(ess_tdof_list, A);
      return;
   }

   // Finish the matrix assembly and perform BC elimination, storing the
   // eliminated part of the matrix.
   if (static_cond)
   {
      if (!static_cond->HasEliminatedBC())
      {
         static_cond->SetEssentialTrueDofs(ess_tdof_list);
         static_cond->Finalize();
         static_cond->EliminateReducedTrueDofs(Matrix::DIAG_ONE);
      }
      static_cond->GetParallelMatrix(A);
   }
   else
   {
      if (mat)
      {
         const int remove_zeros = 0;
         Finalize(remove_zeros);
         MFEM_VERIFY(p_mat.Ptr() == NULL && p_mat_e.Ptr() == NULL,
                     "The ParBilinearForm must be updated with Update() before "
                     "re-assembling the ParBilinearForm.");
         ParallelAssemble(p_mat, mat);
         delete mat;
         mat = NULL;
         delete mat_e;
         mat_e = NULL;
         p_mat_e.EliminateRowsCols(p_mat, ess_tdof_list);
      }
      if (hybridization)
      {
         hybridization->GetParallelMatrix(A);
      }
      else
      {
         A = p_mat;
      }
   }
}

void ParBilinearForm::RecoverFEMSolution(
   const Vector &X, const Vector &b, Vector &x)
{
   if (ext)
   {
      ext->RecoverFEMSolution(X, b, x);
      return;
   }

   const Operator &P = *pfes->GetProlongationMatrix();

   if (static_cond)
   {
      // Private dofs back solve
      static_cond->ComputeSolution(b, X, x);
   }
   else if (hybridization)
   {
      // Primal unknowns recovery
      HypreParVector true_X(pfes), true_B(pfes);
      P.MultTranspose(b, true_B);
      const SparseMatrix &R = *pfes->GetRestrictionMatrix();
      R.Mult(x, true_X); // get essential b.c. from x
      hybridization->ComputeSolution(true_B, X, true_X);
      x.SetSize(P.Height());
      P.Mult(true_X, x);
   }
   else
   {
      // Apply conforming prolongation
      x.SetSize(P.Height());
      P.Mult(X, x);
   }
}

void ParBilinearForm::Update(FiniteElementSpace *nfes)
{
   BilinearForm::Update(nfes);

   if (nfes)
   {
      pfes = dynamic_cast<ParFiniteElementSpace *>(nfes);
      MFEM_VERIFY(pfes != NULL, "nfes must be a ParFiniteElementSpace!");
   }

   p_mat.Clear();
   p_mat_e.Clear();
}


HypreParMatrix *ParMixedBilinearForm::ParallelAssemble()
{
   // construct the block-diagonal matrix A
   HypreParMatrix *A =
      new HypreParMatrix(trial_pfes->GetComm(),
                         test_pfes->GlobalVSize(),
                         trial_pfes->GlobalVSize(),
                         test_pfes->GetDofOffsets(),
                         trial_pfes->GetDofOffsets(),
                         mat);

   HypreParMatrix *rap = RAP(test_pfes->Dof_TrueDof_Matrix(), A,
                             trial_pfes->Dof_TrueDof_Matrix());

   delete A;

   return rap;
}

void ParMixedBilinearForm::ParallelAssemble(OperatorHandle &A)
{
   // construct the rectangular block-diagonal matrix dA
   OperatorHandle dA(A.Type());
   dA.MakeRectangularBlockDiag(trial_pfes->GetComm(),
                               test_pfes->GlobalVSize(),
                               trial_pfes->GlobalVSize(),
                               test_pfes->GetDofOffsets(),
                               trial_pfes->GetDofOffsets(),
                               mat);

   OperatorHandle P_test(A.Type()), P_trial(A.Type());

   // TODO - construct the Dof_TrueDof_Matrix directly in the required format.
   P_test.ConvertFrom(test_pfes->Dof_TrueDof_Matrix());
   P_trial.ConvertFrom(trial_pfes->Dof_TrueDof_Matrix());

   A.MakeRAP(P_test, dA, P_trial);
}

/// Compute y += a (P^t A P) x, where x and y are vectors on the true dofs
void ParMixedBilinearForm::TrueAddMult(const Vector &x, Vector &y,
                                       const double a) const
{
   if (X.ParFESpace() != trial_pfes)
   {
      X.SetSpace(trial_pfes);
      Y.SetSpace(test_pfes);
   }

   X.Distribute(&x);
   mat->Mult(X, Y);
   test_pfes->Dof_TrueDof_Matrix()->MultTranspose(a, Y, 1.0, y);
}

void ParMixedBilinearForm::FormRectangularSystemMatrix(
   const Array<int>
   &trial_tdof_list,
   const Array<int> &test_tdof_list,
   OperatorHandle &A)
{
   if (ext)
   {
      ext->FormRectangularSystemOperator(trial_tdof_list, test_tdof_list, A);
      return;
   }

   if (mat)
   {
      Finalize();
      ParallelAssemble(p_mat);
      delete mat;
      mat = NULL;
      delete mat_e;
      mat_e = NULL;
      HypreParMatrix *temp =
         p_mat.As<HypreParMatrix>()->EliminateCols(trial_tdof_list);
      p_mat.As<HypreParMatrix>()->EliminateRows(test_tdof_list);
      p_mat_e.Reset(temp, true);
   }

   A = p_mat;
}

void ParMixedBilinearForm::FormRectangularLinearSystem(
   const Array<int>
   &trial_tdof_list,
   const Array<int> &test_tdof_list, Vector &x,
   Vector &b, OperatorHandle &A, Vector &X,
   Vector &B)
{
   if (ext)
   {
      ext->FormRectangularLinearSystem(trial_tdof_list, test_tdof_list,
                                       x, b, A, X, B);
      return;
   }

   FormRectangularSystemMatrix(trial_tdof_list, test_tdof_list, A);

   const Operator *test_P = test_pfes->GetProlongationMatrix();
   const SparseMatrix *trial_R = trial_pfes->GetRestrictionMatrix();

   X.SetSize(trial_pfes->TrueVSize());
   B.SetSize(test_pfes->TrueVSize());
   test_P->MultTranspose(b, B);
   trial_R->Mult(x, X);

   p_mat_e.As<HypreParMatrix>()->Mult(-1.0, X, 1.0, B);
   B.SetSubVector(test_tdof_list, 0.0);
}

HypreParMatrix* ParDiscreteLinearOperator::ParallelAssemble() const
{
   MFEM_ASSERT(mat, "Matrix is not assembled");
   MFEM_ASSERT(mat->Finalized(), "Matrix is not finalized");
   SparseMatrix* RA = mfem::Mult(*range_fes->GetRestrictionMatrix(), *mat);
   HypreParMatrix* P = domain_fes->Dof_TrueDof_Matrix();
   HypreParMatrix* RAP = P->LeftDiagMult(*RA, range_fes->GetTrueDofOffsets());
   delete RA;
   return RAP;
}

void ParDiscreteLinearOperator::ParallelAssemble(OperatorHandle &A)
{
   // construct the rectangular block-diagonal matrix dA
   OperatorHandle dA(A.Type());
   dA.MakeRectangularBlockDiag(domain_fes->GetComm(),
                               range_fes->GlobalVSize(),
                               domain_fes->GlobalVSize(),
                               range_fes->GetDofOffsets(),
                               domain_fes->GetDofOffsets(),
                               mat);

   OperatorHandle R_test_transpose(A.Type()), P_trial(A.Type());

   // TODO - construct the Dof_TrueDof_Matrix directly in the required format.
   R_test_transpose.ConvertFrom(range_fes->Dof_TrueDof_Matrix());
   P_trial.ConvertFrom(domain_fes->Dof_TrueDof_Matrix());

   A.MakeRAP(R_test_transpose, dA, P_trial);
}

void ParDiscreteLinearOperator::FormRectangularSystemMatrix(OperatorHandle &A)
{
   if (ext)
   {
      Array<int> empty;
      ext->FormRectangularSystemOperator(empty, empty, A);
      return;
   }

   mfem_error("not implemented!");
}

void ParDiscreteLinearOperator::GetParBlocks(Array2D<HypreParMatrix *> &blocks)
const
{
   MFEM_VERIFY(mat->Finalized(), "Local matrix needs to be finalized for "
               "GetParBlocks");

   HypreParMatrix* RLP = ParallelAssemble();

   blocks.SetSize(range_fes->GetVDim(), domain_fes->GetVDim());

   RLP->GetBlocks(blocks,
                  range_fes->GetOrdering() == Ordering::byVDIM,
                  domain_fes->GetOrdering() == Ordering::byVDIM);

   delete RLP;
}

}

#endif<|MERGE_RESOLUTION|>--- conflicted
+++ resolved
@@ -260,11 +260,7 @@
 
 void ParBilinearForm::Assemble(int skip_zeros)
 {
-<<<<<<< HEAD
-   if (mat == NULL && (fbfi.Size() > 0 || sbfbfi.Size() > 0))
-=======
-   if (fbfi.Size() > 0)
->>>>>>> 5abb89c7
+   if (fbfi.Size() > 0 || sbfbfi.Size() > 0)
    {
       pfes->ExchangeFaceNbrData();
       if (!ext && mat == NULL)
