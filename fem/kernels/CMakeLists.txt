--- conflicted
+++ resolved
@@ -10,24 +10,6 @@
 # Software Foundation) version 2.1 dated February 1999.
 
 set(SRCS
-<<<<<<< HEAD
-  kGeometry.cpp
-  kGeometry2D.cpp
-  kGeometry3D.cpp
-  kGlobalToLocal.cpp
-  kIntDiffusionAssemble.cpp
-  kIntDiffusionMultAdd.cpp
-  kIntMass.cpp
-  kLocalToGlobal.cpp
-)
-
-set(HDRS
-  kGeometry.hpp
-  kGlobalToLocal.hpp
-  kIntDiffusion.hpp
-  kIntMass.hpp
-  kLocalToGlobal.hpp
-=======
   Geometry.cpp
   Geometry2D.cpp
   Geometry3D.cpp
@@ -42,7 +24,6 @@
   GlobalToLocal.hpp
   IntDiffusion.hpp
   LocalToGlobal.hpp
->>>>>>> 30f79fc2
 )
 
 convert_filenames_to_full_paths(SRCS)
