// Copyright (c) 2010, Lawrence Livermore National Security, LLC. Produced at
// the Lawrence Livermore National Laboratory. LLNL-CODE-443211. All Rights
// reserved. See file COPYRIGHT for details.
//
// This file is part of the MFEM library. For more information and source code
// availability see http://mfem.org.
//
// MFEM is free software; you can redistribute it and/or modify it under the
// terms of the GNU Lesser General Public License (as published by the Free
// Software Foundation) version 2.1 dated February 1999.

#ifndef MFEM_COEFFICIENT
#define MFEM_COEFFICIENT

#include "../config/config.hpp"
#include "../linalg/linalg.hpp"
#include "intrules.hpp"
#include "eltrans.hpp"

namespace mfem
{

class Mesh;

#ifdef MFEM_USE_MPI
class ParMesh;
#endif


/// Base class Coefficient that may optionally depend on time.
class Coefficient
{
protected:
   double time;

public:
   Coefficient() { time = 0.; }

   void SetTime(double t) { time = t; }
   double GetTime() { return time; }

   virtual double Eval(ElementTransformation &T,
                       const IntegrationPoint &ip) = 0;

   double Eval(ElementTransformation &T,
               const IntegrationPoint &ip, double t)
   {
      SetTime(t);
      return Eval(T, ip);
   }

   virtual ~Coefficient() { }
};


/// Subclass constant coefficient.
class ConstantCoefficient : public Coefficient
{
public:
   double constant;

   /// c is value of constant function
   explicit ConstantCoefficient(double c = 1.0) { constant=c; }

   /// Evaluate the coefficient
   virtual double Eval(ElementTransformation &T,
                       const IntegrationPoint &ip)
   { return (constant); }
};

/// class for piecewise constant coefficient
class PWConstCoefficient : public Coefficient
{
private:
   Vector constants;

public:

   /// Constructs a piecewise constant coefficient in NumOfSubD subdomains
   explicit PWConstCoefficient(int NumOfSubD = 0) : constants(NumOfSubD)
   { constants = 0.0; }

   /** c should be a vector defined by attributes, so for region with
       attribute i  c[i] is the coefficient in that region */
   PWConstCoefficient(Vector &c)
   { constants.SetSize(c.Size()); constants=c; }

   /// Member function to access or modify the value of the i-th constant
   double &operator()(int i) { return constants(i-1); }

   /// Set domain constants equal to the same constant c
   void operator=(double c) { constants = c; }

   /// Returns the number of constants
   int GetNConst() { return constants.Size(); }

   /// Evaluate the coefficient function
   virtual double Eval(ElementTransformation &T,
                       const IntegrationPoint &ip);
};

/// class for C-function coefficient
class FunctionCoefficient : public Coefficient
{
protected:
   double (*Function)(const Vector &);
   double (*TDFunction)(const Vector &, double);

public:
   /// Define a time-independent coefficient from a C-function
   FunctionCoefficient(double (*f)(const Vector &))
   {
      Function = f;
      TDFunction = NULL;
   }

   /// Define a time-dependent coefficient from a C-function
   FunctionCoefficient(double (*tdf)(const Vector &, double))
   {
      Function = NULL;
      TDFunction = tdf;
   }

   /// (DEPRECATED) Define a time-independent coefficient from a C-function
   FunctionCoefficient(double (*f)(Vector &))
   {
      Function = reinterpret_cast<double(*)(const Vector&)>(f);
      TDFunction = NULL;
   }

   /// (DEPRECATED) Define a time-dependent coefficient from a C-function
   FunctionCoefficient(double (*tdf)(Vector &, double))
   {
      Function = NULL;
      TDFunction = reinterpret_cast<double(*)(const Vector&,double)>(tdf);
   }

   /// Evaluate coefficient
   virtual double Eval(ElementTransformation &T,
                       const IntegrationPoint &ip);
};

class GridFunction;

/// Coefficient defined by a GridFunction. This coefficient is mesh dependent.
class GridFunctionCoefficient : public Coefficient
{
private:
   GridFunction *GridF;
   int Component;

public:
   /** Construct GridFunctionCoefficient from a given GridFunction, and
       optionally specify a component to use if it is a vector GridFunction. */
   GridFunctionCoefficient (GridFunction *gf, int comp = 1)
   { GridF = gf; Component = comp; }

   void SetGridFunction(GridFunction *gf) { GridF = gf; }
   GridFunction * GetGridFunction() const { return GridF; }

   virtual double Eval(ElementTransformation &T,
                       const IntegrationPoint &ip);
};

class TransformedCoefficient : public Coefficient
{
private:
   Coefficient * Q1;
   Coefficient * Q2;
   double (*Transform1)(double);
   double (*Transform2)(double,double);

public:
   TransformedCoefficient (Coefficient * q,double (*F)(double))
      : Q1(q), Transform1(F) { Q2 = 0; Transform2 = 0; }
   TransformedCoefficient (Coefficient * q1,Coefficient * q2,
                           double (*F)(double,double))
      : Q1(q1), Q2(q2), Transform2(F) { Transform1 = 0; }

   virtual double Eval(ElementTransformation &T, const IntegrationPoint &ip);
};

/// Delta function coefficient
class DeltaCoefficient : public Coefficient
{
protected:
   double center[3], scale, tol;
   Coefficient *weight;
   int sdim;
   double (*tdf)(double);

public:
   DeltaCoefficient()
   {
      center[0] = center[1] = center[2] = 0.; scale = 1.; tol = 1e-12;
      weight = NULL; sdim = 0; tdf = NULL;
   }
   DeltaCoefficient(double x, double s)
   {
      center[0] = x; center[1] = 0.; center[2] = 0.; scale = s; tol = 1e-12;
      weight = NULL; sdim = 1; tdf = NULL;
   }
   DeltaCoefficient(double x, double y, double s)
   {
      center[0] = x; center[1] = y; center[2] = 0.; scale = s; tol = 1e-12;
      weight = NULL; sdim = 2; tdf = NULL;
   }
   DeltaCoefficient(double x, double y, double z, double s)
   {
      center[0] = x; center[1] = y; center[2] = z; scale = s; tol = 1e-12;
      weight = NULL; sdim = 3; tdf = NULL;
   }
   void SetDeltaCenter(const Vector& center);
   void SetScale(double _s) { scale = _s; }
   /// Set a time-dependent function that multiplies the Scale().
   void SetFunction(double (*f)(double)) { tdf = f; }
   /** @brief Set the tolerance used during projection onto GridFunction to
       identifying the Mesh vertex where the Center() of the delta function
       lies. */
   void SetTol(double _tol) { tol = _tol; }
   /// Set a weight Coefficient that multiplies the DeltaCoefficient.
   /** The weight Coefficient multiplies the value returned by EvalDelta() but
       not the value returned by Scale().
       The weight Coefficient is also used as the L2-weight function when
       projecting the DeltaCoefficient onto a GridFunction, so that the weighted
       integral of the projection is exactly equal to the Scale(). */
   void SetWeight(Coefficient *w) { weight = w; }
   const double *Center() { return center; }
   /** @brief Return the scale set by SetScale() multiplied by the
       time-dependent function specified by SetFunction(), if set. */
   double Scale() { return tdf ? (*tdf)(GetTime())*scale : scale; }
   /// See SetTol() for description of the tolerance parameter.
   double Tol() { return tol; }
   /// See SetWeight() for description of the weight Coefficient.
   Coefficient *Weight() { return weight; }
   void GetDeltaCenter(Vector& center);
   /// Return the Scale() multiplied by the weight Coefficient, if any.
   double EvalDelta(ElementTransformation &T, const IntegrationPoint &ip);
   /** @brief A DeltaFunction cannot be evaluated. Calling this method will
       cause an MFEM error, terminating the application. */
   virtual double Eval(ElementTransformation &T, const IntegrationPoint &ip)
   { mfem_error("DeltaCoefficient::Eval"); return 0.; }
   virtual ~DeltaCoefficient() { delete weight; }
};

/// Coefficient defined on a subset of domain or boundary attributes
class RestrictedCoefficient : public Coefficient
{
private:
   Coefficient *c;
   Array<int> active_attr;

public:
   RestrictedCoefficient(Coefficient &_c, Array<int> &attr)
   { c = &_c; attr.Copy(active_attr); }

   virtual double Eval(ElementTransformation &T, const IntegrationPoint &ip)
   { return active_attr[T.Attribute-1] ? c->Eval(T, ip, GetTime()) : 0.0; }
};

class VectorCoefficient
{
protected:
   int vdim;
   double time;

public:
   VectorCoefficient(int vd) { vdim = vd; time = 0.; }

   void SetTime(double t) { time = t; }
   double GetTime() { return time; }

   /// Returns dimension of the vector.
   int GetVDim() { return vdim; }

   virtual void Eval(Vector &V, ElementTransformation &T,
                     const IntegrationPoint &ip) = 0;

   // General implementation using the Eval method for one IntegrationPoint.
   // Can be overloaded for more efficient implementation.
   virtual void Eval(DenseMatrix &M, ElementTransformation &T,
                     const IntegrationRule &ir);

   virtual ~VectorCoefficient() { }
};

class VectorConstantCoefficient : public VectorCoefficient
{
private:
   Vector vec;
public:
   VectorConstantCoefficient(const Vector &v)
      : VectorCoefficient(v.Size()), vec(v) { }
   using VectorCoefficient::Eval;
   virtual void Eval(Vector &V, ElementTransformation &T,
                     const IntegrationPoint &ip) { V = vec; }
};

class VectorFunctionCoefficient : public VectorCoefficient
{
private:
   void (*Function)(const Vector &, Vector &);
   void (*TDFunction)(const Vector &, double, Vector &);
   Coefficient *Q;

public:
   /// Construct a time-independent vector coefficient from a C-function
   VectorFunctionCoefficient(int dim, void (*F)(const Vector &, Vector &),
                             Coefficient *q = NULL)
      : VectorCoefficient(dim), Q(q)
   {
      Function = F;
      TDFunction = NULL;
   }

   /// Construct a time-dependent vector coefficient from a C-function
   VectorFunctionCoefficient(int dim,
                             void (*TDF)(const Vector &, double, Vector &),
                             Coefficient *q = NULL)
      : VectorCoefficient(dim), Q(q)
   {
      Function = NULL;
      TDFunction = TDF;
   }

   using VectorCoefficient::Eval;
   virtual void Eval(Vector &V, ElementTransformation &T,
                     const IntegrationPoint &ip);

   virtual ~VectorFunctionCoefficient() { }
};

/// Vector coefficient defined by an array of scalar coefficients.
class VectorArrayCoefficient : public VectorCoefficient
{
private:
   Array<Coefficient*> Coeff;

public:
   /// Construct vector of dim coefficients.
   explicit VectorArrayCoefficient(int dim);

   /// Returns i'th coefficient.
   Coefficient* GetCoeff(int i) { return Coeff[i]; }

   Coefficient **GetCoeffs() { return Coeff; }

   /// Sets coefficient in the vector.
   void Set(int i, Coefficient *c) { delete Coeff[i]; Coeff[i] = c; }

   /// Evaluates i'th component of the vector.
   double Eval(int i, ElementTransformation &T, const IntegrationPoint &ip)
   { return Coeff[i] ? Coeff[i]->Eval(T, ip, GetTime()) : 0.0; }

   using VectorCoefficient::Eval;
   virtual void Eval(Vector &V, ElementTransformation &T,
                     const IntegrationPoint &ip);

   /// Destroys vector coefficient.
   virtual ~VectorArrayCoefficient();
};

/// Vector coefficient defined by a vector GridFunction
class VectorGridFunctionCoefficient : public VectorCoefficient
{
private:
   GridFunction *GridFunc;

public:
   VectorGridFunctionCoefficient(GridFunction *gf);

   void SetGridFunction(GridFunction *gf) { GridFunc = gf; }
   GridFunction * GetGridFunction() const { return GridFunc; }

   virtual void Eval(Vector &V, ElementTransformation &T,
                     const IntegrationPoint &ip);

   virtual void Eval(DenseMatrix &M, ElementTransformation &T,
                     const IntegrationRule &ir);

   virtual ~VectorGridFunctionCoefficient() { }
};

/// VectorDeltaCoefficient: DeltaCoefficient with a direction
class VectorDeltaCoefficient : public VectorCoefficient
{
protected:
   Vector dir;
   DeltaCoefficient d;

public:
   VectorDeltaCoefficient(int _vdim)
      : VectorCoefficient(_vdim), dir(_vdim), d() { }
   VectorDeltaCoefficient(const Vector& _dir)
      : VectorCoefficient(_dir.Size()), dir(_dir), d() { }
   VectorDeltaCoefficient(const Vector& _dir, double x, double s)
      : VectorCoefficient(_dir.Size()), dir(_dir), d(x,s) { }
   VectorDeltaCoefficient(const Vector& _dir, double x, double y, double s)
      : VectorCoefficient(_dir.Size()), dir(_dir), d(x,y,s) { }
   VectorDeltaCoefficient(const Vector& _dir, double x, double y, double z,
                          double s)
      : VectorCoefficient(_dir.Size()), dir(_dir), d(x,y,z,s) { }

   /// Replace the associated DeltaCoeficient with a new DeltaCoeficient.
   /** The new DeltaCoeficient cannot have a specified weight Coefficient, i.e.
       DeltaCoeficient::Weight() should return NULL. */
   void SetDeltaCoefficient(const DeltaCoefficient& _d) { d = _d; }
   /// Return the associated scalar DeltaCoefficient.
   DeltaCoefficient& GetDeltaCoefficient() { return d; }
   void SetDirection(const Vector& _d);

   void GetDeltaCenter(Vector& center) { d.GetDeltaCenter(center); }
   /** @brief Return the specified direction vector multiplied by the value
       returned by DeltaCoefficient::EvalDelta() of the associated scalar
       DeltaCoefficient. */
   void EvalDelta(Vector &V, ElementTransformation &T,
                  const IntegrationPoint &ip);
   /** @brief A VectorDeltaFunction cannot be evaluated. Calling this method
       will cause an MFEM error, terminating the application. */
   virtual void Eval(Vector &V, ElementTransformation &T,
                     const IntegrationPoint &ip)
   { mfem_error("VectorDeltaCoefficient::Eval"); }
   virtual ~VectorDeltaCoefficient() { }
};

/// VectorCoefficient defined on a subset of domain or boundary attributes
class VectorRestrictedCoefficient : public VectorCoefficient
{
private:
   VectorCoefficient *c;
   Array<int> active_attr;

public:
   VectorRestrictedCoefficient(VectorCoefficient &vc, Array<int> &attr)
      : VectorCoefficient(vc.GetVDim())
   { c = &vc; attr.Copy(active_attr); }

   virtual void Eval(Vector &V, ElementTransformation &T,
                     const IntegrationPoint &ip);

   virtual void Eval(DenseMatrix &M, ElementTransformation &T,
                     const IntegrationRule &ir);
};


class MatrixCoefficient
{
protected:
   int height, width;
   double time;

public:
   explicit MatrixCoefficient(int dim) { height = width = dim; time = 0.; }

   MatrixCoefficient(int h, int w) : height(h), width(w), time(0.) { }

   void SetTime(double t) { time = t; }
   double GetTime() { return time; }

   int GetHeight() const { return height; }
   int GetWidth() const { return width; }
   // For backward compatibility
   int GetVDim() const { return width; }

   virtual void Eval(DenseMatrix &K, ElementTransformation &T,
                     const IntegrationPoint &ip) = 0;

   virtual ~MatrixCoefficient() { }
};

class MatrixConstantCoefficient : public MatrixCoefficient
{
private:
   DenseMatrix mat;
public:
   MatrixConstantCoefficient(const DenseMatrix &m)
      : MatrixCoefficient(m.Height(), m.Width()), mat(m) { }
   using MatrixCoefficient::Eval;
   virtual void Eval(DenseMatrix &M, ElementTransformation &T,
                     const IntegrationPoint &ip) { M = mat; }
};

class MatrixFunctionCoefficient : public MatrixCoefficient
{
private:
   void (*Function)(const Vector &, DenseMatrix &);
   void (*TDFunction)(const Vector &, double, DenseMatrix &);
   Coefficient *Q;
   DenseMatrix mat;

public:
   /// Construct a time-independent square matrix coefficient from a C-function
   MatrixFunctionCoefficient(int dim, void (*F)(const Vector &, DenseMatrix &),
                             Coefficient *q = NULL)
      : MatrixCoefficient(dim), Q(q)
   {
      Function = F;
      TDFunction = NULL;
      mat.SetSize(0);
   }

   /// Construct a constant matrix coefficient times a scalar Coefficient
   MatrixFunctionCoefficient(const DenseMatrix &m, Coefficient &q)
      : MatrixCoefficient(m.Height(), m.Width()), Q(&q)
   {
      Function = NULL;
      TDFunction = NULL;
      mat = m;
   }

   /// Construct a time-dependent square matrix coefficient from a C-function
   MatrixFunctionCoefficient(int dim,
                             void (*TDF)(const Vector &, double, DenseMatrix &),
                             Coefficient *q = NULL)
      : MatrixCoefficient(dim), Q(q)
   {
      Function = NULL;
      TDFunction = TDF;
      mat.SetSize(0);
   }

   virtual void Eval(DenseMatrix &K, ElementTransformation &T,
                     const IntegrationPoint &ip);

   virtual ~MatrixFunctionCoefficient() { }
};

class MatrixArrayCoefficient : public MatrixCoefficient
{
private:
   Array<Coefficient *> Coeff;

public:

   explicit MatrixArrayCoefficient (int dim);

   Coefficient* GetCoeff (int i, int j) { return Coeff[i*width+j]; }

<<<<<<< HEAD
   void Set(int i, int j, Coefficient * c)
   { delete Coeff[i*width+j]; Coeff[i*width+j] = c; }

   double Eval(int i, int j, ElementTransformation &T,
               const IntegrationPoint &ip)
   {
      return Coeff[i*width+j] ?
             Coeff[i*width+j] -> Eval(T, ip, GetTime()) : 0.0;
   }
=======
   void Set(int i, int j, Coefficient * c) { delete Coeff[i*width+j]; Coeff[i*width+j] = c; }

   double Eval(int i, int j, ElementTransformation &T, const IntegrationPoint &ip)
   { return Coeff[i*width+j] ? Coeff[i*width+j] -> Eval(T, ip, GetTime()) : 0.0; }
>>>>>>> 2fdbc0fc

   virtual void Eval(DenseMatrix &K, ElementTransformation &T,
                     const IntegrationPoint &ip);

   virtual ~MatrixArrayCoefficient();
};

/// MatrixCoefficient defined on a subset of domain or boundary attributes
class MatrixRestrictedCoefficient : public MatrixCoefficient
{
private:
   MatrixCoefficient *c;
   Array<int> active_attr;

public:
   MatrixRestrictedCoefficient(MatrixCoefficient &mc, Array<int> &attr)
      : MatrixCoefficient(mc.GetHeight(), mc.GetWidth())
   { c = &mc; attr.Copy(active_attr); }

   virtual void Eval(DenseMatrix &K, ElementTransformation &T,
                     const IntegrationPoint &ip);
};

/** Compute the Lp norm of a function f.
    \f$ \| f \|_{Lp} = ( \int_\Omega | f |^p d\Omega)^{1/p} \f$ */
double ComputeLpNorm(double p, Coefficient &coeff, Mesh &mesh,
                     const IntegrationRule *irs[]);

/** Compute the Lp norm of a vector function f = {f_i}_i=1...N.
    \f$ \| f \|_{Lp} = ( \sum_i \| f_i \|_{Lp}^p )^{1/p} \f$ */
double ComputeLpNorm(double p, VectorCoefficient &coeff, Mesh &mesh,
                     const IntegrationRule *irs[]);

#ifdef MFEM_USE_MPI
/** Compute the global Lp norm of a function f.
    \f$ \| f \|_{Lp} = ( \int_\Omega | f |^p d\Omega)^{1/p} \f$ */
double ComputeGlobalLpNorm(double p, Coefficient &coeff, ParMesh &pmesh,
                           const IntegrationRule *irs[]);

/** Compute the global Lp norm of a vector function f = {f_i}_i=1...N.
    \f$ \| f \|_{Lp} = ( \sum_i \| f_i \|_{Lp}^p )^{1/p} \f$ */
double ComputeGlobalLpNorm(double p, VectorCoefficient &coeff, ParMesh &pmesh,
                           const IntegrationRule *irs[]);
#endif

}

#endif<|MERGE_RESOLUTION|>--- conflicted
+++ resolved
@@ -536,22 +536,10 @@
 
    Coefficient* GetCoeff (int i, int j) { return Coeff[i*width+j]; }
 
-<<<<<<< HEAD
-   void Set(int i, int j, Coefficient * c)
-   { delete Coeff[i*width+j]; Coeff[i*width+j] = c; }
-
-   double Eval(int i, int j, ElementTransformation &T,
-               const IntegrationPoint &ip)
-   {
-      return Coeff[i*width+j] ?
-             Coeff[i*width+j] -> Eval(T, ip, GetTime()) : 0.0;
-   }
-=======
    void Set(int i, int j, Coefficient * c) { delete Coeff[i*width+j]; Coeff[i*width+j] = c; }
 
    double Eval(int i, int j, ElementTransformation &T, const IntegrationPoint &ip)
    { return Coeff[i*width+j] ? Coeff[i*width+j] -> Eval(T, ip, GetTime()) : 0.0; }
->>>>>>> 2fdbc0fc
 
    virtual void Eval(DenseMatrix &K, ElementTransformation &T,
                      const IntegrationPoint &ip);
