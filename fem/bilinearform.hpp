// Copyright (c) 2010, Lawrence Livermore National Security, LLC. Produced at
// the Lawrence Livermore National Laboratory. LLNL-CODE-443211. All Rights
// reserved. See file COPYRIGHT for details.
//
// This file is part of the MFEM library. For more information and source code
// availability see http://mfem.org.
//
// MFEM is free software; you can redistribute it and/or modify it under the
// terms of the GNU Lesser General Public License (as published by the Free
// Software Foundation) version 2.1 dated February 1999.

#ifndef MFEM_BILINEARFORM
#define MFEM_BILINEARFORM

#include "../config/config.hpp"
#include "../linalg/linalg.hpp"
#include "fespace.hpp"
#include "gridfunc.hpp"
#include "linearform.hpp"
#include "bilininteg.hpp"
#include "staticcond.hpp"
#include "hybridization.hpp"

namespace mfem
{

/** Class for bilinear form - "Matrix" with associated FE space and
    BLFIntegrators. */
class BilinearForm : public Matrix
{
protected:
   /// Sparse matrix to be associated with the form.
   SparseMatrix *mat;

   /// Matrix used to eliminate b.c.
   SparseMatrix *mat_e;

   /// FE space on which the form lives.
   FiniteElementSpace *fes;

   /// Indicates the Mesh::sequence corresponding to the current state of the
   /// BilinearForm.
   long sequence;

   int extern_bfs;

   /// Set of Domain Integrators to be applied.
   Array<BilinearFormIntegrator*> dbfi;

   /// Set of Boundary Integrators to be applied.
   Array<BilinearFormIntegrator*> bbfi;
   Array<Array<int>*>             bbfi_marker;

   /// Set of interior face Integrators to be applied.
   Array<BilinearFormIntegrator*> fbfi;

   /// Set of boundary face Integrators to be applied.
   Array<BilinearFormIntegrator*> bfbfi;
   Array<Array<int>*>             bfbfi_marker;

   DenseMatrix elemmat;
   Array<int>  vdofs;

   DenseTensor *element_matrices;

   StaticCondensation *static_cond;
   Hybridization *hybridization;

   int precompute_sparsity;
   // Allocate appropriate SparseMatrix and assign it to mat
   void AllocMat();

   void ConformingAssemble();

   // may be used in the construction of derived classes
   BilinearForm() : Matrix (0)
   {
      fes = NULL; sequence = -1;
      mat = mat_e = NULL; extern_bfs = 0; element_matrices = NULL;
      static_cond = NULL; hybridization = NULL;
      precompute_sparsity = 0;
   }

public:
   /// Creates bilinear form associated with FE space @a *f.
   BilinearForm(FiniteElementSpace *f);

   BilinearForm(FiniteElementSpace *f, BilinearForm *bf, int ps = 0);

   /// Get the size of the BilinearForm as a square matrix.
   int Size() const { return height; }

   /** Enable the use of static condensation. For details see the description
       for class StaticCondensation in fem/staticcond.hpp This method should be
       called before assembly. If the number of unknowns after static
       condensation is not reduced, it is not enabled. */
   void EnableStaticCondensation();

   /** Check if static condensation was actually enabled by a previous call to
       EnableStaticCondensation(). */
   bool StaticCondensationIsEnabled() const { return static_cond; }

   /// Return the trace FE space associated with static condensation.
   FiniteElementSpace *SCFESpace() const
   { return static_cond ? static_cond->GetTraceFESpace() : NULL; }

   /** Enable hybridization; for details see the description for class
       Hybridization in fem/hybridization.hpp. This method should be called
       before assembly. */
   void EnableHybridization(FiniteElementSpace *constr_space,
                            BilinearFormIntegrator *constr_integ,
                            const Array<int> &ess_tdof_list);

   /** For scalar FE spaces, precompute the sparsity pattern of the matrix
       (assuming dense element matrices) based on the types of integrators
       present in the bilinear form. */
   void UsePrecomputedSparsity(int ps = 1) { precompute_sparsity = ps; }

   /** @brief Use the given CSR sparsity pattern to allocate the internal
       SparseMatrix.

       - The @a I and @a J arrays must define a square graph with size equal to
         GetVSize() of the associated FiniteElementSpace.
       - This method should be called after enabling static condensation or
         hybridization, if used.
       - In the case of static condensation, @a I and @a J are not used.
       - The ownership of the arrays @a I and @a J remains with the caller. */
   void UseSparsity(int *I, int *J, bool isSorted);

   /// Use the sparsity of @a A to allocate the internal SparseMatrix.
   void UseSparsity(SparseMatrix &A);

   /** Pre-allocate the internal SparseMatrix before assembly. If the flag
       'precompute sparsity' is set, the matrix is allocated in CSR format (i.e.
       finalized) and the entries are initialized with zeros. */
   void AllocateMatrix() { if (mat == NULL) { AllocMat(); } }

   Array<BilinearFormIntegrator*> *GetDBFI() { return &dbfi; }

   Array<BilinearFormIntegrator*> *GetBBFI() { return &bbfi; }

   Array<BilinearFormIntegrator*> *GetFBFI() { return &fbfi; }

   Array<BilinearFormIntegrator*> *GetBFBFI() { return &bfbfi; }

   const double &operator()(int i, int j) { return (*mat)(i,j); }

   /// Returns reference to a_{ij}.
   virtual double &Elem(int i, int j);

   /// Returns constant reference to a_{ij}.
   virtual const double &Elem(int i, int j) const;

   /// Matrix vector multiplication.
   virtual void Mult(const Vector &x, Vector &y) const { mat->Mult(x, y); }

   void FullMult(const Vector &x, Vector &y) const
   { mat->Mult(x, y); mat_e->AddMult(x, y); }

   virtual void AddMult(const Vector &x, Vector &y, const double a = 1.0) const
   { mat -> AddMult (x, y, a); }

   void FullAddMult(const Vector &x, Vector &y) const
   { mat->AddMult(x, y); mat_e->AddMult(x, y); }

   virtual void AddMultTranspose(const Vector & x, Vector & y,
                                 const double a = 1.0) const
   { mat->AddMultTranspose(x, y, a); }

   void FullAddMultTranspose (const Vector & x, Vector & y) const
   { mat->AddMultTranspose(x, y); mat_e->AddMultTranspose(x, y); }

   virtual void MultTranspose (const Vector & x, Vector & y) const
   { y = 0.0; AddMultTranspose (x, y); }

   double InnerProduct(const Vector &x, const Vector &y) const
   { return mat->InnerProduct (x, y); }

   /// Returns a pointer to (approximation) of the matrix inverse.
   virtual MatrixInverse *Inverse() const;

   /// Finalizes the matrix initialization.
   virtual void Finalize(int skip_zeros = 1);

   /// Returns a reference to the sparse matrix
   const SparseMatrix &SpMat() const
   {
      MFEM_VERIFY(mat, "mat is NULL and can't be dereferenced");
      return *mat;
   }
   SparseMatrix &SpMat()
   {
      MFEM_VERIFY(mat, "mat is NULL and can't be dereferenced");
      return *mat;
   }
   SparseMatrix *LoseMat() { SparseMatrix *tmp = mat; mat = NULL; return tmp; }

   /// Returns a reference to the sparse matrix of eliminated b.c.
   const SparseMatrix &SpMatElim() const
   {
      MFEM_VERIFY(mat_e, "mat_e is NULL and can't be dereferenced");
      return *mat_e;
   }
   SparseMatrix &SpMatElim()
   {
      MFEM_VERIFY(mat_e, "mat_e is NULL and can't be dereferenced");
      return *mat_e;
   }

   /// Adds new Domain Integrator.
   void AddDomainIntegrator(BilinearFormIntegrator *bfi);

   /// Adds new Boundary Integrator.
   void AddBoundaryIntegrator(BilinearFormIntegrator *bfi);

<<<<<<< HEAD
   /// Adds new Boundary Integrator, restricted to specific boundary attributes.
   void AddBoundaryIntegrator(BilinearFormIntegrator *bfi,
=======
   /** @brief Adds new Boundary Integrator, restricted to specific boundary
       attributes. */
   void AddBoundaryIntegrator(BilinearFormIntegrator * bfi,
>>>>>>> 564a0e28
                              Array<int> &bdr_marker);

   /// Adds new interior Face Integrator.
   void AddInteriorFaceIntegrator(BilinearFormIntegrator *bfi);

   /// Adds new boundary Face Integrator.
   void AddBdrFaceIntegrator(BilinearFormIntegrator *bfi);

   /** @brief Adds new boundary Face Integrator, restricted to specific boundary
       attributes. */
   void AddBdrFaceIntegrator(BilinearFormIntegrator *bfi,
                             Array<int> &bdr_marker);

   void operator=(const double a)
   {
      if (mat != NULL) { *mat = a; }
      if (mat_e != NULL) { *mat_e = a; }
   }

   /// Assembles the form i.e. sums over all domain/bdr integrators.
   void Assemble(int skip_zeros = 1);

   /// Get the finite element space prolongation matrix
   virtual const Operator *GetProlongation() const
   { return fes->GetConformingProlongation(); }
   /// Get the finite element space restriction matrix
   virtual const Operator *GetRestriction() const
   { return fes->GetConformingRestriction(); }

   /// Form a linear system, A X = B.
   /** Form the linear system A X = B, corresponding to the current bilinear
       form and b(.), by applying any necessary transformations such as:
       eliminating boundary conditions; applying conforming constraints for
       non-conforming AMR; static condensation; hybridization.

       The GridFunction-size vector @a x must contain the essential b.c. The
       BilinearForm and the LinearForm-size vector @a b must be assembled.

       The vector @a X is initialized with a suitable initial guess: when using
       hybridization, the vector @a X is set to zero; otherwise, the essential
       entries of @a X are set to the corresponding b.c. and all other entries
       are set to zero (@a copy_interior == 0) or copied from @a x
       (@a copy_interior != 0).

       This method can be called multiple times (with the same @a ess_tdof_list
       array) to initialize different right-hand sides and boundary condition
       values.

       After solving the linear system, the finite element solution @a x can be
       recovered by calling RecoverFEMSolution() (with the same vectors @a X,
       @a b, and @a x).

       NOTE: If there are no transformations, @a X simply reuses the data of
             @a x. */
   void FormLinearSystem(const Array<int> &ess_tdof_list, Vector &x, Vector &b,
                         SparseMatrix &A, Vector &X, Vector &B,
                         int copy_interior = 0);

   /// Form the linear system matrix A, see FormLinearSystem() for details.
   void FormSystemMatrix(const Array<int> &ess_tdof_list, SparseMatrix &A);

   /// Recover the solution of a linear system formed with FormLinearSystem().
   /** Call this method after solving a linear system constructed using the
       FormLinearSystem() method to recover the solution as a GridFunction-size
       vector in @a x. Use the same arguments as in the FormLinearSystem() call.
   */
   virtual void RecoverFEMSolution(const Vector &X, const Vector &b, Vector &x);

   /// Compute and store internally all element matrices.
   void ComputeElementMatrices();

   /// Free the memory used by the element matrices.
   void FreeElementMatrices()
   { delete element_matrices; element_matrices = NULL; }

   void ComputeElementMatrix(int i, DenseMatrix &elmat);
   void AssembleElementMatrix(int i, const DenseMatrix &elmat,
                              Array<int> &vdofs, int skip_zeros = 1);
   void AssembleBdrElementMatrix(int i, const DenseMatrix &elmat,
                                 Array<int> &vdofs, int skip_zeros = 1);

   /// Eliminate essential boundary DOFs from the system.
   /** The array @a bdr_attr_is_ess marks boundary attributes that constitute
       the essential part of the boundary. By default, the diagonal at the
       essential DOFs is set to 1.0. This behavior is controlled by the argument
       @a dpolicy. */
   void EliminateEssentialBC(const Array<int> &bdr_attr_is_ess,
                             Vector &sol, Vector &rhs,
                             DiagonalPolicy dpolicy = DIAG_ONE);

   /// Eliminate essential boundary DOFs from the system matrix.
   void EliminateEssentialBC(const Array<int> &bdr_attr_is_ess,
                             DiagonalPolicy dpolicy = DIAG_ONE);
   /// Perform elimination and set the diagonal entry to the given value
   void EliminateEssentialBCDiag(const Array<int> &bdr_attr_is_ess,
                                 double value);

   /// Eliminate the given @a vdofs. NOTE: here, @a vdofs is a list of DOFs.
   void EliminateVDofs(const Array<int> &vdofs, Vector &sol, Vector &rhs,
                       DiagonalPolicy dpolicy = DIAG_ONE);

   /// Eliminate the given @a vdofs, storing the eliminated part internally.
   /** This method works in conjunction with EliminateVDofsInRHS() and allows
       elimination of boundary conditions in multiple right-hand sides. In this
       method, @a vdofs is a list of DOFs. */
   void EliminateVDofs(const Array<int> &vdofs,
                       DiagonalPolicy dpolicy = DIAG_ONE);

   /** @brief Similar to
       EliminateVDofs(const Array<int> &, Vector &, Vector &, DiagonalPolicy)
       but here @a ess_dofs is a marker (boolean) array on all vector-dofs
       (@a ess_dofs[i] < 0 is true). */
   void EliminateEssentialBCFromDofs(const Array<int> &ess_dofs, Vector &sol,
                                     Vector &rhs, DiagonalPolicy dpolicy = DIAG_ONE);

   /** @brief Similar to EliminateVDofs(const Array<int> &, DiagonalPolicy) but
       here @a ess_dofs is a marker (boolean) array on all vector-dofs
       (@a ess_dofs[i] < 0 is true). */
   void EliminateEssentialBCFromDofs(const Array<int> &ess_dofs,
                                     DiagonalPolicy dpolicy = DIAG_ONE);
   /// Perform elimination and set the diagonal entry to the given value
   void EliminateEssentialBCFromDofsDiag(const Array<int> &ess_dofs,
                                         double value);

   /** @brief Use the stored eliminated part of the matrix (see
       EliminateVDofs(const Array<int> &, DiagonalPolicy)) to modify the r.h.s.
       @a b; @a vdofs is a list of DOFs (non-directional, i.e. >= 0). */
   void EliminateVDofsInRHS(const Array<int> &vdofs, const Vector &x,
                            Vector &b);

   double FullInnerProduct(const Vector &x, const Vector &y) const
   { return mat->InnerProduct(x, y) + mat_e->InnerProduct(x, y); }

   virtual void Update(FiniteElementSpace *nfes = NULL);

   /// (DEPRECATED) Return the FE space associated with the BilinearForm.
   /** @deprecated Use FESpace() instead. */
   FiniteElementSpace *GetFES() { return fes; }

   /// Return the FE space associated with the BilinearForm.
   FiniteElementSpace *FESpace() { return fes; }
   /// Read-only access to the associated FiniteElementSpace.
   const FiniteElementSpace *FESpace() const { return fes; }

   /// Destroys bilinear form.
   virtual ~BilinearForm();
};

/**
   Class for assembling of bilinear forms `a(u,v)` defined on different
   trial and test spaces. The assembled matrix `A` is such that

       a(u,v) = V^t A U

   where `U` and `V` are the vectors representing the functions `u` and `v`,
   respectively.  The first argument, `u`, of `a(,)` is in the trial space
   and the second argument, `v`, is in the test space. Thus,

       # of rows of A = dimension of the test space and
       # of cols of A = dimension of the trial space.

   Both trial and test spaces should be defined on the same mesh.
*/
class MixedBilinearForm : public Matrix
{
protected:
   SparseMatrix *mat;

   FiniteElementSpace *trial_fes, *test_fes;

   Array<BilinearFormIntegrator*> dom;
   Array<BilinearFormIntegrator*> bdr;
   Array<BilinearFormIntegrator*> skt; // trace face integrators

public:
   MixedBilinearForm (FiniteElementSpace *tr_fes,
                      FiniteElementSpace *te_fes);

   virtual double& Elem (int i, int j);

   virtual const double& Elem (int i, int j) const;

   virtual void Mult (const Vector & x, Vector & y) const;

   virtual void AddMult (const Vector & x, Vector & y,
                         const double a = 1.0) const;

   virtual void AddMultTranspose (const Vector & x, Vector & y,
                                  const double a = 1.0) const;

   virtual void MultTranspose (const Vector & x, Vector & y) const
   { y = 0.0; AddMultTranspose (x, y); }

   virtual MatrixInverse * Inverse() const;

   virtual void Finalize (int skip_zeros = 1);

   /** Extract the associated matrix as SparseMatrix blocks. The number of
       block rows and columns is given by the vector dimensions (vdim) of the
       test and trial spaces, respectively. */
   void GetBlocks(Array2D<SparseMatrix *> &blocks) const;

   const SparseMatrix &SpMat() const { return *mat; }
   SparseMatrix &SpMat() { return *mat; }
   SparseMatrix *LoseMat() { SparseMatrix *tmp = mat; mat = NULL; return tmp; }

   void AddDomainIntegrator (BilinearFormIntegrator * bfi);

   void AddBoundaryIntegrator (BilinearFormIntegrator * bfi);

   /** Add a trace face integrator. This type of integrator assembles terms
       over all faces of the mesh using the face FE from the trial space and the
       two adjacent volume FEs from the test space. */
   void AddTraceFaceIntegrator (BilinearFormIntegrator * bfi);

   Array<BilinearFormIntegrator*> *GetDBFI() { return &dom; }

   Array<BilinearFormIntegrator*> *GetBBFI() { return &bdr; }

   Array<BilinearFormIntegrator*> *GetTFBFI() { return &skt; }

   void operator= (const double a) { *mat = a; }

   void Assemble (int skip_zeros = 1);

   /** For partially conforming trial and/or test FE spaces, complete the
       assembly process by performing A := P2^t A P1 where A is the internal
       sparse matrix; P1 and P2 are the conforming prolongation matrices of the
       trial and test FE spaces, respectively. After this call the
       MixedBilinearForm becomes an operator on the conforming FE spaces. */
   void ConformingAssemble();

   void EliminateTrialDofs(Array<int> &bdr_attr_is_ess,
                           Vector &sol, Vector &rhs);

   void EliminateEssentialBCFromTrialDofs(Array<int> &marked_vdofs,
                                          Vector &sol, Vector &rhs);

   virtual void EliminateTestDofs(Array<int> &bdr_attr_is_ess);

   void Update();

   virtual ~MixedBilinearForm();
};


/**
   Class for constructing the matrix representation of a linear operator,
   `v = L u`, from one FiniteElementSpace (domain) to another FiniteElementSpace
   (range). The constructed matrix `A` is such that

       V = A U

   where `U` and `V` are the vectors of degrees of freedom representing the
   functions `u` and `v`, respectively. The dimensions of `A` are

       number of rows of A = dimension of the range space and
       number of cols of A = dimension of the domain space.

   This class is very similar to MixedBilinearForm. One difference is that
   the linear operator `L` is defined using a special kind of
   BilinearFormIntegrator (we reuse its functionality instead of defining a
   new class). The other difference with the MixedBilinearForm class is that
   the "assembly" process overwrites the global matrix entries using the
   local element matrices instead of adding them.

   Note that if we define the bilinear form `b(u,v) := (Lu,v)` using an inner
   product in the range space, then its matrix representation, `B`, is

       B = M A, (since V^t B U = b(u,v) = (Lu,v) = V^t M A U)

   where `M` denotes the mass matrix for the inner product in the range space:
   `V1^t M V2 = (v1,v2)`. Similarly, if `c(u,w) := (Lu,Lw)` then

       C = A^t M A.
*/
class DiscreteLinearOperator : public MixedBilinearForm
{
public:
   DiscreteLinearOperator(FiniteElementSpace *domain_fes,
                          FiniteElementSpace *range_fes)
      : MixedBilinearForm(domain_fes, range_fes) { }

   void AddDomainInterpolator(DiscreteInterpolator *di)
   { AddDomainIntegrator(di); }

   void AddTraceFaceInterpolator(DiscreteInterpolator *di)
   { AddTraceFaceIntegrator(di); }

   Array<BilinearFormIntegrator*> *GetDI() { return &dom; }

   virtual void Assemble(int skip_zeros = 1);
};

}

#endif<|MERGE_RESOLUTION|>--- conflicted
+++ resolved
@@ -213,14 +213,9 @@
    /// Adds new Boundary Integrator.
    void AddBoundaryIntegrator(BilinearFormIntegrator *bfi);
 
-<<<<<<< HEAD
-   /// Adds new Boundary Integrator, restricted to specific boundary attributes.
-   void AddBoundaryIntegrator(BilinearFormIntegrator *bfi,
-=======
    /** @brief Adds new Boundary Integrator, restricted to specific boundary
        attributes. */
    void AddBoundaryIntegrator(BilinearFormIntegrator * bfi,
->>>>>>> 564a0e28
                               Array<int> &bdr_marker);
 
    /// Adds new interior Face Integrator.
