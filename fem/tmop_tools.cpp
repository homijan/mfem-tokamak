// Copyright (c) 2010-2020, Lawrence Livermore National Security, LLC. Produced
// at the Lawrence Livermore National Laboratory. All Rights reserved. See files
// LICENSE and NOTICE for details. LLNL-CODE-806117.
//
// This file is part of the MFEM library. For more information and source code
// availability visit https://mfem.org.
//
// MFEM is free software; you can redistribute it and/or modify it under the
// terms of the BSD-3 license. We welcome feedback and contributions, see file
// CONTRIBUTING.md for details.

#include "tmop_tools.hpp"
#include "nonlinearform.hpp"
#include "pnonlinearform.hpp"
#include "../general/osockstream.hpp"

namespace mfem
{

using namespace mfem;

void AdvectorCG::SetInitialField(const Vector &init_nodes,
                                 const Vector &init_field)
{
   nodes0 = init_nodes;
   field0 = init_field;
}

void AdvectorCG::ComputeAtNewPosition(const Vector &new_nodes,
                                      Vector &new_field)
{
   // TODO: Implement for AMR meshes.
   const int pnt_cnt = new_field.Size()/ncomp;

   new_field = field0;
   new_field.HostReadWrite();
   Vector new_field_temp;
   for (int i = 0; i < ncomp; i++)
   {
      new_field_temp.MakeRef(new_field, i*pnt_cnt, pnt_cnt);
      ComputeAtNewPositionScalar(new_nodes, new_field_temp);
   }

   field0 = new_field;
   nodes0 = new_nodes;
}

void AdvectorCG::ComputeAtNewPositionScalar(const Vector &new_nodes,
                                            Vector &new_field)
{
   Mesh *m = mesh;
#ifdef MFEM_USE_MPI
   if (pmesh) { m = pmesh; }
#endif

   MFEM_VERIFY(m != NULL, "No mesh has been given to the AdaptivityEvaluator.");

   // This will be used to move the positions.
   GridFunction *mesh_nodes = m->GetNodes();
   *mesh_nodes = nodes0;
   double minv = new_field.Min(), maxv = new_field.Max();

   // Velocity of the positions.
   GridFunction u(mesh_nodes->FESpace());
   subtract(new_nodes, nodes0, u);

   // Define a scalar FE space for the solution, and the advection operator.
   TimeDependentOperator *oper = NULL;
   FiniteElementSpace *fess = NULL;
#ifdef MFEM_USE_MPI
   ParFiniteElementSpace *pfess = NULL;
#endif
   if (fes)
   {
      fess = new FiniteElementSpace(fes->GetMesh(), fes->FEColl(), 1);
      oper = new SerialAdvectorCGOper(nodes0, u, *fess, al);
   }
#ifdef MFEM_USE_MPI
   else if (pfes)
   {
      pfess = new ParFiniteElementSpace(pfes->GetParMesh(), pfes->FEColl(), 1);
      oper  = new ParAdvectorCGOper(nodes0, u, *pfess, al);
   }
#endif
   MFEM_VERIFY(oper != NULL,
               "No FE space has been given to the AdaptivityEvaluator.");
   ode_solver.Init(*oper);

   // Compute some time step [mesh_size / speed].
   double h_min = std::numeric_limits<double>::infinity();
   for (int i = 0; i < m->GetNE(); i++)
   {
      h_min = std::min(h_min, m->GetElementSize(i));
   }
   double v_max = 0.0;
   const int s = new_field.Size();

   u.HostReadWrite();
   for (int i = 0; i < s; i++)
   {
      double vel = 0.;
      for (int j = 0; j < dim; j++)
      {
         vel += u(i+j*s)*u(i+j*s);
      }
      v_max = std::max(v_max, vel);
   }

#ifdef MFEM_USE_MPI
   if (pfes)
   {
      double v_loc = v_max, h_loc = h_min;
      MPI_Allreduce(&v_loc, &v_max, 1, MPI_DOUBLE, MPI_MAX, pfes->GetComm());
      MPI_Allreduce(&h_loc, &h_min, 1, MPI_DOUBLE, MPI_MIN, pfes->GetComm());
   }
#endif

   if (v_max == 0.0) // No need to change the field.
   {
      delete oper;
      delete fess;
#ifdef MFEM_USE_MPI
      delete pfess;
#endif
      return;
   }

   v_max = std::sqrt(v_max);
   double dt = dt_scale * h_min / v_max;

   double t = 0.0;
   bool last_step = false;
   for (int ti = 1; !last_step; ti++)
   {
      if (t + dt >= 1.0)
      {
         dt = 1.0 - t;
         last_step = true;
      }
      ode_solver.Step(new_field, t, dt);
   }

   double glob_minv = minv,
          glob_maxv = maxv;
#ifdef MFEM_USE_MPI
   if (pfes)
   {
      MPI_Allreduce(&minv, &glob_minv, 1, MPI_DOUBLE, MPI_MIN, pfes->GetComm());
      MPI_Allreduce(&maxv, &glob_maxv, 1, MPI_DOUBLE, MPI_MAX, pfes->GetComm());
   }
#endif

   // Trim the overshoots and undershoots.
   new_field.HostReadWrite();
   for (int i = 0; i < s; i++)
   {
      if (new_field(i) < glob_minv) { new_field(i) = glob_minv; }
      if (new_field(i) > glob_maxv) { new_field(i) = glob_maxv; }
   }

   delete oper;
   delete fess;
#ifdef MFEM_USE_MPI
   delete pfess;
#endif
}

SerialAdvectorCGOper::SerialAdvectorCGOper(const Vector &x_start,
                                           GridFunction &vel,
                                           FiniteElementSpace &fes,
                                           AssemblyLevel al)
   : TimeDependentOperator(fes.GetVSize()),
     x0(x_start), x_now(*fes.GetMesh()->GetNodes()),
     u(vel), u_coeff(&u), M(&fes), K(&fes), al(al)
{
   ConvectionIntegrator *Kinteg = new ConvectionIntegrator(u_coeff);
   K.AddDomainIntegrator(Kinteg);
   K.SetAssemblyLevel(al);
   K.Assemble(0);
   K.Finalize(0);

   MassIntegrator *Minteg = new MassIntegrator;
   M.AddDomainIntegrator(Minteg);
   M.SetAssemblyLevel(al);
   M.Assemble(0);
   M.Finalize(0);
}

void SerialAdvectorCGOper::Mult(const Vector &ind, Vector &di_dt) const
{
   // Move the mesh.
   const double t = GetTime();
   add(x0, t, u, x_now);

   if (al == AssemblyLevel::PARTIAL)
   {
      K.FESpace()->GetMesh()->DeleteGeometricFactors();
   }

   // Assemble on the new mesh.
   K.BilinearForm::operator=(0.0);
   K.Assemble();
   Vector rhs(K.Size());
   K.Mult(ind, rhs);
   M.BilinearForm::operator=(0.0);
   M.Assemble();

   di_dt = 0.0;
   CGSolver lin_solver;
   Solver *prec = nullptr;
   Array<int> ess_tdof_list;
   if (al == AssemblyLevel::PARTIAL)
   {
      prec = new OperatorJacobiSmoother(M, ess_tdof_list);
      lin_solver.SetOperator(M);
   }
   else
   {
      prec = new DSmoother(M.SpMat());
      lin_solver.SetOperator(M.SpMat());
   }
   lin_solver.SetPreconditioner(*prec);
   lin_solver.SetRelTol(1e-12); lin_solver.SetAbsTol(0.0);
   lin_solver.SetMaxIter(100);
   lin_solver.SetPrintLevel(0);
   lin_solver.Mult(rhs, di_dt);

   delete prec;
}

#ifdef MFEM_USE_MPI
ParAdvectorCGOper::ParAdvectorCGOper(const Vector &x_start,
                                     GridFunction &vel,
                                     ParFiniteElementSpace &pfes,
                                     AssemblyLevel al)
   : TimeDependentOperator(pfes.GetVSize()),
     x0(x_start), x_now(*pfes.GetMesh()->GetNodes()),
     u(vel), u_coeff(&u), M(&pfes), K(&pfes), al(al)
{
   ConvectionIntegrator *Kinteg = new ConvectionIntegrator(u_coeff);
   K.AddDomainIntegrator(Kinteg);
   K.SetAssemblyLevel(al);
   K.Assemble(0);
   K.Finalize(0);

   MassIntegrator *Minteg = new MassIntegrator;
   M.AddDomainIntegrator(Minteg);
   M.SetAssemblyLevel(al);
   M.Assemble(0);
   M.Finalize(0);
}

void ParAdvectorCGOper::Mult(const Vector &ind, Vector &di_dt) const
{
   // Move the mesh.
   const double t = GetTime();
   add(x0, t, u, x_now);

   if (al == AssemblyLevel::PARTIAL)
   {
      K.ParFESpace()->GetParMesh()->DeleteGeometricFactors();
   }

   // Assemble on the new mesh.
   K.BilinearForm::operator=(0.0);
   K.Assemble();
   ParGridFunction rhs(K.ParFESpace());
   K.Mult(ind, rhs);
   M.BilinearForm::operator=(0.0);
   M.Assemble();

   HypreParVector *RHS = rhs.ParallelAssemble();
   HypreParVector X(K.ParFESpace());
   X = 0.0;

   OperatorHandle Mop;
   Solver *prec = nullptr;
   Array<int> ess_tdof_list;
   if (al == AssemblyLevel::PARTIAL)
   {
      M.FormSystemMatrix(ess_tdof_list, Mop);
      prec = new OperatorJacobiSmoother(M, ess_tdof_list);
   }
   else
   {
      Mop.Reset(M.ParallelAssemble());
      prec = new HypreSmoother;
      static_cast<HypreSmoother*>(prec)->SetType(HypreSmoother::Jacobi, 1);
   }

   CGSolver lin_solver(M.ParFESpace()->GetParMesh()->GetComm());
   lin_solver.SetPreconditioner(*prec);
   lin_solver.SetOperator(*Mop);
   lin_solver.SetRelTol(1e-8);
   lin_solver.SetAbsTol(0.0);
   lin_solver.SetMaxIter(100);
   lin_solver.SetPrintLevel(0);
   lin_solver.Mult(*RHS, X);
   K.ParFESpace()->GetProlongationMatrix()->Mult(X, di_dt);

   delete RHS;
   delete prec;
}
#endif

#ifdef MFEM_USE_GSLIB
void InterpolatorFP::SetInitialField(const Vector &init_nodes,
                                     const Vector &init_field)
{
   nodes0 = init_nodes;
   Mesh *m = mesh;
#ifdef MFEM_USE_MPI
   if (pmesh) { m = pmesh; }
#endif
   m->SetNodes(nodes0);

   const double rel_bbox_el = 0.1;
   const double newton_tol  = 1.0e-12;
   const int npts_at_once   = 256;

   if (finder)
   {
      finder->FreeData();
      delete finder;
   }

   FiniteElementSpace *f = fes;
#ifdef MFEM_USE_MPI
   if (pfes)
   {
      f = pfes;
      finder = new FindPointsGSLIB(pfes->GetComm());
   }
   else { finder = new FindPointsGSLIB(); }
#else
   finder = new FindPointsGSLIB();
#endif
   finder->Setup(*m, rel_bbox_el, newton_tol, npts_at_once);

   field0_gf.SetSpace(f);
   field0_gf = init_field;

   dim = f->GetFE(0)->GetDim();
}

void InterpolatorFP::ComputeAtNewPosition(const Vector &new_nodes,
                                          Vector &new_field)
{
   finder->Interpolate(new_nodes, field0_gf, new_field);
}

#endif

double TMOPNewtonSolver::ComputeScalingFactor(const Vector &x,
                                              const Vector &b) const
{
   const FiniteElementSpace *fes = NULL;
   double energy_in = 0.0;
#ifdef MFEM_USE_MPI
   const ParNonlinearForm *p_nlf = dynamic_cast<const ParNonlinearForm *>(oper);
   MFEM_VERIFY(!(parallel && p_nlf == NULL), "Invalid Operator subclass.");
   if (parallel)
   {
      fes = p_nlf->FESpace();
      energy_in = p_nlf->GetEnergy(x);
   }
#endif
   const bool serial = !parallel;
   const NonlinearForm *nlf = dynamic_cast<const NonlinearForm *>(oper);
   MFEM_VERIFY(!(serial && nlf == NULL), "Invalid Operator subclass.");
   if (serial)
   {
      fes = nlf->FESpace();
      energy_in = nlf->GetEnergy(x);
   }

   // Get the local prolongation of the solution vector.
   Vector x_out_loc(fes->GetVSize());
   if (serial)
   {
      const SparseMatrix *cP = fes->GetConformingProlongation();
      if (!cP) { x_out_loc = x; }
      else     { cP->Mult(x, x_out_loc); }
   }
#ifdef MFEM_USE_MPI
   else
   {
      fes->GetProlongationMatrix()->Mult(x, x_out_loc);
   }
#endif

<<<<<<< HEAD
   // Check if the starting mesh (given by x) is inverted.
   // Note that x hasn't been modified by the Newton update yet.
   double min_detJ = infinity();
   const bool mixed_mesh =  fes->GetMesh()->GetNumGeometries(dim) > 1;
   if (dim == 1 || mixed_mesh)
   {
      for (int i = 0; i < NE; i++)
      {
         const int dof = fes->GetFE(i)->GetDof();
         DenseMatrix dshape(dof, dim), pos(dof, dim);
         Vector posV(pos.Data(), dof * dim);

         fes->GetElementVDofs(i, xdofs);
         x_out_loc.GetSubVector(xdofs, posV);

         const IntegrationRule &irule = GetIntegrationRule(*fes->GetFE(i));
         const int nsp = irule.GetNPoints();
         for (int j = 0; j < nsp; j++)
         {
            fes->GetFE(i)->CalcDShape(irule.IntPoint(j), dshape);
            MultAtB(pos, dshape, Jpr);
            min_detJ = std::min(min_detJ, Jpr.Det());
         }
      }
   }
   else
   {
      min_detJ = dim == 2 ? MinDetJpr_2D(fes, x_out_loc) :
                 dim == 3 ? MinDetJpr_3D(fes, x_out_loc) : 0.0;
   }
   double min_detJ_all = min_detJ;
#ifdef MFEM_USE_MPI
   if (parallel)
=======
   // Check if the starting mesh (given by x) is inverted. Note that x hasn't
   // been modified by the Newton update yet.
   const double min_detT_in = ComputeMinDet(x_out_loc, *fes);
   const bool untangling = (min_detT_in <= 0.0) ? true : false;
   const double untangle_factor = 1.5;
   if (untangling)
>>>>>>> ae5a84f2
   {
      // Needed for the line search below. The untangling metrics see this
      // reference to detect deteriorations.
      *min_det_ptr = untangle_factor * min_detT_in;
   }

   const bool have_b = (b.Size() == Height());

   Vector x_out(x.Size());
   bool x_out_ok = false;
   double scale = 1.0, energy_out = 0.0, min_detT_out;
   const double norm_in = Norm(r);

   const double detJ_factor = (solver_type == 1) ? 0.25 : 0.5;

   // Perform the line search.
   for (int i = 0; i < 12; i++)
   {
      // Update the mesh and get the L-vector in x_out_loc.
      add(x, -scale, c, x_out);
      if (serial)
      {
         const SparseMatrix *cP = fes->GetConformingProlongation();
         if (!cP) { x_out_loc = x_out; }
         else     { cP->Mult(x_out, x_out_loc); }
      }
#ifdef MFEM_USE_MPI
      else
      {
         fes->GetProlongationMatrix()->Mult(x_out, x_out_loc);
      }
#endif

      // Check the changes in detJ.
      min_detT_out = ComputeMinDet(x_out_loc, *fes);
      if (untangling == false && min_detT_out < 0.0)
      {
<<<<<<< HEAD
         int jac_ok = 1;
         if (dim == 1 || mixed_mesh)
         {
            for (int i = 0; i < NE; i++)
            {
               const int dof = fes->GetFE(i)->GetDof();
               DenseMatrix dshape(dof, dim), pos(dof, dim);
               Vector posV(pos.Data(), dof * dim);

               fes->GetElementVDofs(i, xdofs);
               x_out_loc.GetSubVector(xdofs, posV);

               const IntegrationRule &irule = GetIntegrationRule(*fes->GetFE(i));
               const int nsp = irule.GetNPoints();
               for (int j = 0; j < nsp; j++)
               {
                  fes->GetFE(i)->CalcDShape(irule.IntPoint(j), dshape);
                  MultAtB(pos, dshape, Jpr);
                  if (Jpr.Det() <= 0.0) { jac_ok = 0; goto break2; }
               }
            }
         break2:;
         }
         else
         {
            jac_ok = dim == 2 ? CheckDetJpr_2D(fes, x_out_loc) :
                     dim == 3 ? CheckDetJpr_3D(fes, x_out_loc) : 0;
         }
         int jac_ok_all = jac_ok;
#ifdef MFEM_USE_MPI
         if (parallel)
         {
            MPI_Allreduce(&jac_ok, &jac_ok_all, 1, MPI_INT, MPI_LAND,
                          p_nlf->ParFESpace()->GetComm());
         }
#endif
         if (jac_ok_all == 0)
         {
            if (print_level >= 0)
            { mfem::out << "Scale = " << scale << " Neg det(J) found.\n"; }
            scale *= detJ_factor; continue;
         }
      } // endif(!untangling)
=======
         // No untangling, and detJ got negative -- no good.
         if (print_level >= 0)
         { mfem::out << "Scale = " << scale << " Neg det(J) found.\n"; }
         scale *= detJ_factor; continue;
      }
      if (untangling == true && min_detT_out < *min_det_ptr)
      {
         // Untangling, and detJ got even more negative -- no good.
         if (print_level >= 0)
         { mfem::out << "Scale = " << scale << " Neg det(J) decreased.\n"; }
         scale *= detJ_factor; continue;
      }

      // Skip the energy and residual checks when we're untangling. The
      // untangling metrics change their denominators, which can affect the
      // energy and residual, so their increase/decrease is not relevant.
      if (untangling) { x_out_ok = true; break; }
>>>>>>> ae5a84f2

      // Check the changes in total energy.
      ProcessNewState(x_out);

      if (serial)
      {
         energy_out = nlf->GetGridFunctionEnergy(x_out_loc);
      }
#ifdef MFEM_USE_MPI
      else
      {
         energy_out = p_nlf->GetParGridFunctionEnergy(x_out_loc);
      }
#endif
      if (energy_out > 1.2*energy_in || std::isnan(energy_out) != 0)
      {
         if (print_level >= 0)
         {
            mfem::out << "Scale = " << scale << " Increasing energy.\n";
         }
         scale *= 0.5; continue;
      }

      // Check the changes in the Newton residual.
      oper->Mult(x_out, r);
      if (have_b) { r -= b; }
      double norm_out = Norm(r);

      if (norm_out > 1.2*norm_in)
      {
         if (print_level >= 0)
         { mfem::out << "Scale = " << scale << " Norm increased.\n"; }
         scale *= 0.5; continue;
      }
      else { x_out_ok = true; break; }
   } // end line search

   if (untangling)
   {
      // Update the global min detJ. Untangling metrics see this min_det_ptr.
      if (min_detT_out > 0.0)
      {
         *min_det_ptr = 0.0;
         if (print_level >= 0)
         { mfem::out << "The mesh has been untangled at the used points!\n"; }
      }
      else { *min_det_ptr = untangle_factor * min_detT_out; }
   }

   if (print_level >= 0)
   {
      if (untangling)
      {
         mfem::out << "Min det(T) change: "
                   << min_detT_in << " -> " << min_detT_out
                   << " with " << scale << " scaling.\n";
      }
      else
      {
         mfem::out << "Energy decrease: "
                   << (energy_in - energy_out) / energy_in * 100.0
                   << "% with " << scale << " scaling.\n";
      }
   }

   if (x_out_ok == false) { scale = 0.0; }
   return scale;
}

void TMOPNewtonSolver::ProcessNewState(const Vector &x) const
{
   const NonlinearForm *nlf = dynamic_cast<const NonlinearForm *>(oper);
   const Array<NonlinearFormIntegrator*> &integs = *nlf->GetDNFI();

   // Reset the update flags of all TargetConstructors. This is done to avoid
   // repeated updates of shared TargetConstructors.
   TMOP_Integrator *ti  = NULL;
   TMOPComboIntegrator *co = NULL;
   DiscreteAdaptTC *dtc = NULL;
   for (int i = 0; i < integs.Size(); i++)
   {
      ti = dynamic_cast<TMOP_Integrator *>(integs[i]);
      if (ti)
      {
         dtc = ti->GetDiscreteAdaptTC();
         if (dtc) { dtc->ResetUpdateFlags(); }
      }
      co = dynamic_cast<TMOPComboIntegrator *>(integs[i]);
      if (co)
      {
         Array<TMOP_Integrator *> ati = co->GetTMOPIntegrators();
         for (int j = 0; j < ati.Size(); j++)
         {
            dtc = ati[j]->GetDiscreteAdaptTC();
            if (dtc) { dtc->ResetUpdateFlags(); }
         }
      }
   }

   if (parallel)
   {
#ifdef MFEM_USE_MPI
      const ParNonlinearForm *nlf =
         dynamic_cast<const ParNonlinearForm *>(oper);
      const ParFiniteElementSpace *pfesc = nlf->ParFESpace();
      Vector x_loc(pfesc->GetVSize());
      pfesc->GetProlongationMatrix()->Mult(x, x_loc);
      for (int i = 0; i < integs.Size(); i++)
      {
         ti = dynamic_cast<TMOP_Integrator *>(integs[i]);
         if (ti)
         {
            ti->UpdateAfterMeshChange(x_loc);
            ti->ComputeFDh(x_loc, *pfesc);
            UpdateDiscreteTC(*ti, x_loc);
         }
         co = dynamic_cast<TMOPComboIntegrator *>(integs[i]);
         if (co)
         {
            Array<TMOP_Integrator *> ati = co->GetTMOPIntegrators();
            for (int j = 0; j < ati.Size(); j++)
            {
               ati[j]->UpdateAfterMeshChange(x_loc);
               ati[j]->ComputeFDh(x_loc, *pfesc);
               UpdateDiscreteTC(*ati[j], x_loc);
            }
         }
      }
#endif
   }
   else
   {
      const FiniteElementSpace *fesc = nlf->FESpace();
      const Operator *P = nlf->GetProlongation();
      Vector x_loc;
      if (P)
      {
         x_loc.SetSize(P->Height());
         P->Mult(x,x_loc);
      }
      else
      {
         x_loc = x;
      }
      for (int i = 0; i < integs.Size(); i++)
      {
         ti = dynamic_cast<TMOP_Integrator *>(integs[i]);
         if (ti)
         {
            ti->UpdateAfterMeshChange(x_loc);
            ti->ComputeFDh(x_loc, *fesc);
            UpdateDiscreteTC(*ti, x_loc);
         }
         co = dynamic_cast<TMOPComboIntegrator *>(integs[i]);
         if (co)
         {
            Array<TMOP_Integrator *> ati = co->GetTMOPIntegrators();
            for (int j = 0; j < ati.Size(); j++)
            {
               ati[j]->UpdateAfterMeshChange(x_loc);
               ati[j]->ComputeFDh(x_loc, *fesc);
               UpdateDiscreteTC(*ati[j], x_loc);
            }
         }
      }
   }
}

void TMOPNewtonSolver::UpdateDiscreteTC(const TMOP_Integrator &ti,
                                        const Vector &x_new) const
{
   const bool update_flag = true;
   DiscreteAdaptTC *discrtc = ti.GetDiscreteAdaptTC();
   if (discrtc)
   {
      discrtc->UpdateTargetSpecification(x_new, update_flag);
      if (ti.GetFDFlag())
      {
         double dx = ti.GetFDh();
         discrtc->UpdateGradientTargetSpecification(x_new, dx, update_flag);
         discrtc->UpdateHessianTargetSpecification(x_new, dx, update_flag);
      }
   }
}

double TMOPNewtonSolver::ComputeMinDet(const Vector &x_loc,
                                       const FiniteElementSpace &fes) const
{
   double min_detJ = infinity();
   const int NE = fes.GetNE(), dim = fes.GetMesh()->Dimension();
   Array<int> xdofs;
   DenseMatrix Jpr(dim);
   for (int i = 0; i < NE; i++)
   {
      const int dof = fes.GetFE(i)->GetDof();
      DenseMatrix dshape(dof, dim), pos(dof, dim);
      Vector posV(pos.Data(), dof * dim);

      fes.GetElementVDofs(i, xdofs);
      x_loc.GetSubVector(xdofs, posV);

      const IntegrationRule &irule = GetIntegrationRule(*fes.GetFE(i));
      const int nsp = irule.GetNPoints();
      for (int j = 0; j < nsp; j++)
      {
         fes.GetFE(i)->CalcDShape(irule.IntPoint(j), dshape);
         MultAtB(pos, dshape, Jpr);
         min_detJ = std::min(min_detJ, Jpr.Det());
      }
   }
   double min_detT_all = min_detJ;
#ifdef MFEM_USE_MPI
   if (parallel)
   {
      auto p_nlf = dynamic_cast<const ParNonlinearForm *>(oper);
      MPI_Allreduce(&min_detJ, &min_detT_all, 1, MPI_DOUBLE, MPI_MIN,
                    p_nlf->ParFESpace()->GetComm());
   }
#endif
   const DenseMatrix &Wideal =
      Geometries.GetGeomToPerfGeomJac(fes.GetFE(0)->GetGeomType());
   min_detT_all /= Wideal.Det();

   return min_detT_all;
}

#ifdef MFEM_USE_MPI
// Metric values are visualized by creating an L2 finite element functions and
// computing the metric values at the nodes.
void vis_tmop_metric_p(int order, TMOP_QualityMetric &qm,
                       const TargetConstructor &tc, ParMesh &pmesh,
                       char *title, int position)
{
   L2_FECollection fec(order, pmesh.Dimension(), BasisType::GaussLobatto);
   ParFiniteElementSpace fes(&pmesh, &fec, 1);
   ParGridFunction metric(&fes);
   InterpolateTMOP_QualityMetric(qm, tc, pmesh, metric);
   socketstream sock;
   if (pmesh.GetMyRank() == 0)
   {
      sock.open("localhost", 19916);
      sock << "solution\n";
   }
   pmesh.PrintAsOne(sock);
   metric.SaveAsOne(sock);
   if (pmesh.GetMyRank() == 0)
   {
      sock << "window_title '"<< title << "'\n"
           << "window_geometry "
           << position << " " << 0 << " " << 600 << " " << 600 << "\n"
           << "keys jRmclA\n";
   }
}
#endif

// Metric values are visualized by creating an L2 finite element functions and
// computing the metric values at the nodes.
void vis_tmop_metric_s(int order, TMOP_QualityMetric &qm,
                       const TargetConstructor &tc, Mesh &mesh,
                       char *title, int position)
{
   L2_FECollection fec(order, mesh.Dimension(), BasisType::GaussLobatto);
   FiniteElementSpace fes(&mesh, &fec, 1);
   GridFunction metric(&fes);
   InterpolateTMOP_QualityMetric(qm, tc, mesh, metric);
   osockstream sock(19916, "localhost");
   sock << "solution\n";
   mesh.Print(sock);
   metric.Save(sock);
   sock.send();
   sock << "window_title '"<< title << "'\n"
        << "window_geometry "
        << position << " " << 0 << " " << 600 << " " << 600 << "\n"
        << "keys jRmclA\n";
}

}<|MERGE_RESOLUTION|>--- conflicted
+++ resolved
@@ -389,48 +389,12 @@
    }
 #endif
 
-<<<<<<< HEAD
-   // Check if the starting mesh (given by x) is inverted.
-   // Note that x hasn't been modified by the Newton update yet.
-   double min_detJ = infinity();
-   const bool mixed_mesh =  fes->GetMesh()->GetNumGeometries(dim) > 1;
-   if (dim == 1 || mixed_mesh)
-   {
-      for (int i = 0; i < NE; i++)
-      {
-         const int dof = fes->GetFE(i)->GetDof();
-         DenseMatrix dshape(dof, dim), pos(dof, dim);
-         Vector posV(pos.Data(), dof * dim);
-
-         fes->GetElementVDofs(i, xdofs);
-         x_out_loc.GetSubVector(xdofs, posV);
-
-         const IntegrationRule &irule = GetIntegrationRule(*fes->GetFE(i));
-         const int nsp = irule.GetNPoints();
-         for (int j = 0; j < nsp; j++)
-         {
-            fes->GetFE(i)->CalcDShape(irule.IntPoint(j), dshape);
-            MultAtB(pos, dshape, Jpr);
-            min_detJ = std::min(min_detJ, Jpr.Det());
-         }
-      }
-   }
-   else
-   {
-      min_detJ = dim == 2 ? MinDetJpr_2D(fes, x_out_loc) :
-                 dim == 3 ? MinDetJpr_3D(fes, x_out_loc) : 0.0;
-   }
-   double min_detJ_all = min_detJ;
-#ifdef MFEM_USE_MPI
-   if (parallel)
-=======
    // Check if the starting mesh (given by x) is inverted. Note that x hasn't
    // been modified by the Newton update yet.
    const double min_detT_in = ComputeMinDet(x_out_loc, *fes);
    const bool untangling = (min_detT_in <= 0.0) ? true : false;
    const double untangle_factor = 1.5;
    if (untangling)
->>>>>>> ae5a84f2
    {
       // Needed for the line search below. The untangling metrics see this
       // reference to detect deteriorations.
@@ -468,51 +432,6 @@
       min_detT_out = ComputeMinDet(x_out_loc, *fes);
       if (untangling == false && min_detT_out < 0.0)
       {
-<<<<<<< HEAD
-         int jac_ok = 1;
-         if (dim == 1 || mixed_mesh)
-         {
-            for (int i = 0; i < NE; i++)
-            {
-               const int dof = fes->GetFE(i)->GetDof();
-               DenseMatrix dshape(dof, dim), pos(dof, dim);
-               Vector posV(pos.Data(), dof * dim);
-
-               fes->GetElementVDofs(i, xdofs);
-               x_out_loc.GetSubVector(xdofs, posV);
-
-               const IntegrationRule &irule = GetIntegrationRule(*fes->GetFE(i));
-               const int nsp = irule.GetNPoints();
-               for (int j = 0; j < nsp; j++)
-               {
-                  fes->GetFE(i)->CalcDShape(irule.IntPoint(j), dshape);
-                  MultAtB(pos, dshape, Jpr);
-                  if (Jpr.Det() <= 0.0) { jac_ok = 0; goto break2; }
-               }
-            }
-         break2:;
-         }
-         else
-         {
-            jac_ok = dim == 2 ? CheckDetJpr_2D(fes, x_out_loc) :
-                     dim == 3 ? CheckDetJpr_3D(fes, x_out_loc) : 0;
-         }
-         int jac_ok_all = jac_ok;
-#ifdef MFEM_USE_MPI
-         if (parallel)
-         {
-            MPI_Allreduce(&jac_ok, &jac_ok_all, 1, MPI_INT, MPI_LAND,
-                          p_nlf->ParFESpace()->GetComm());
-         }
-#endif
-         if (jac_ok_all == 0)
-         {
-            if (print_level >= 0)
-            { mfem::out << "Scale = " << scale << " Neg det(J) found.\n"; }
-            scale *= detJ_factor; continue;
-         }
-      } // endif(!untangling)
-=======
          // No untangling, and detJ got negative -- no good.
          if (print_level >= 0)
          { mfem::out << "Scale = " << scale << " Neg det(J) found.\n"; }
@@ -530,7 +449,6 @@
       // untangling metrics change their denominators, which can affect the
       // energy and residual, so their increase/decrease is not relevant.
       if (untangling) { x_out_ok = true; break; }
->>>>>>> ae5a84f2
 
       // Check the changes in total energy.
       ProcessNewState(x_out);
