// Copyright (c) 2010-2021, Lawrence Livermore National Security, LLC. Produced
// at the Lawrence Livermore National Laboratory. All Rights reserved. See files
// LICENSE and NOTICE for details. LLNL-CODE-806117.
//
// This file is part of the MFEM library. For more information and source code
// availability visit https://mfem.org.
//
// MFEM is free software; you can redistribute it and/or modify it under the
// terms of the BSD-3 license. We welcome feedback and contributions, see file
// CONTRIBUTING.md for details.

#include "../config/config.hpp"
#include "../general/error.hpp"

#ifdef MFEM_USE_MPI

#include "hypre_parcsr.hpp"
#include <limits>
#include <cmath>

namespace mfem
{
namespace internal
{

/*--------------------------------------------------------------------------
 *                        A*X = B style elimination
 *--------------------------------------------------------------------------*/

/*
  Function:  hypre_CSRMatrixEliminateAXB

  Eliminate the rows and columns of A corresponding to the
  given sorted (!) list of rows. Put I on the eliminated diagonal,
  subtract columns times X from B.
*/
void hypre_CSRMatrixEliminateAXB(hypre_CSRMatrix *A,
                                 HYPRE_Int nrows_to_eliminate,
                                 HYPRE_Int *rows_to_eliminate,
                                 hypre_Vector *X,
                                 hypre_Vector *B)
{
   HYPRE_Int  i, j;
   HYPRE_Int  irow, jcol, ibeg, iend, pos;
   HYPRE_Real a;

   HYPRE_Int  *Ai    = hypre_CSRMatrixI(A);
   HYPRE_Int  *Aj    = hypre_CSRMatrixJ(A);
   HYPRE_Real *Adata = hypre_CSRMatrixData(A);
   HYPRE_Int   nrows = hypre_CSRMatrixNumRows(A);

   HYPRE_Real *Xdata = hypre_VectorData(X);
   HYPRE_Real *Bdata = hypre_VectorData(B);

   /* eliminate the columns */
   for (i = 0; i < nrows; i++)
   {
      ibeg = Ai[i];
      iend = Ai[i+1];
      for (j = ibeg; j < iend; j++)
      {
         jcol = Aj[j];
         pos = hypre_BinarySearch(rows_to_eliminate, jcol, nrows_to_eliminate);
         if (pos != -1)
         {
            a = Adata[j];
            Adata[j] = 0.0;
            Bdata[i] -= a * Xdata[jcol];
         }
      }
   }

   /* remove the rows and set the diagonal equal to 1 */
   for (i = 0; i < nrows_to_eliminate; i++)
   {
      irow = rows_to_eliminate[i];
      ibeg = Ai[irow];
      iend = Ai[irow+1];
      for (j = ibeg; j < iend; j++)
      {
         if (Aj[j] == irow)
         {
            Adata[j] = 1.0;
         }
         else
         {
            Adata[j] = 0.0;
         }
      }
   }
}

/*
  Function:  hypre_CSRMatrixEliminateOffdColsAXB

  Eliminate the given sorted (!) list of columns of A, subtract them from B.
*/
void hypre_CSRMatrixEliminateOffdColsAXB(hypre_CSRMatrix *A,
                                         HYPRE_Int ncols_to_eliminate,
                                         HYPRE_Int *eliminate_cols,
                                         HYPRE_Real *eliminate_coefs,
                                         hypre_Vector *B)
{
   HYPRE_Int i, j;
   HYPRE_Int ibeg, iend, pos;
   HYPRE_Real a;

   HYPRE_Int *Ai = hypre_CSRMatrixI(A);
   HYPRE_Int *Aj = hypre_CSRMatrixJ(A);
   HYPRE_Real *Adata = hypre_CSRMatrixData(A);
   HYPRE_Int nrows = hypre_CSRMatrixNumRows(A);

   HYPRE_Real *Bdata = hypre_VectorData(B);

   for (i = 0; i < nrows; i++)
   {
      ibeg = Ai[i];
      iend = Ai[i+1];
      for (j = ibeg; j < iend; j++)
      {
         pos = hypre_BinarySearch(eliminate_cols, Aj[j], ncols_to_eliminate);
         if (pos != -1)
         {
            a = Adata[j];
            Adata[j] = 0.0;
            Bdata[i] -= a * eliminate_coefs[pos];
         }
      }
   }
}

/*
  Function:  hypre_CSRMatrixEliminateOffdRowsAXB

  Eliminate (zero) the given list of rows of A.
*/
void hypre_CSRMatrixEliminateOffdRowsAXB(hypre_CSRMatrix *A,
                                         HYPRE_Int  nrows_to_eliminate,
                                         HYPRE_Int *rows_to_eliminate)
{
   HYPRE_Int  *Ai    = hypre_CSRMatrixI(A);
   HYPRE_Real *Adata = hypre_CSRMatrixData(A);

   HYPRE_Int i, j;
   HYPRE_Int irow, ibeg, iend;

   for (i = 0; i < nrows_to_eliminate; i++)
   {
      irow = rows_to_eliminate[i];
      ibeg = Ai[irow];
      iend = Ai[irow+1];
      for (j = ibeg; j < iend; j++)
      {
         Adata[j] = 0.0;
      }
   }
}

/*
  Function:  hypre_ParCSRMatrixEliminateAXB

  This function eliminates the global rows and columns of a matrix
  A corresponding to given lists of sorted (!) local row numbers,
  so that the solution to the system A*X = B is X_b for the given rows.

  The elimination is done as follows:

                    (input)                  (output)

                / A_ii | A_ib \          / A_ii |  0   \
            A = | -----+----- |   --->   | -----+----- |
                \ A_bi | A_bb /          \   0  |  I   /

                        / X_i \          / X_i \
                    X = | --- |   --->   | --- |  (no change)
                        \ X_b /          \ X_b /

                        / B_i \          / B_i - A_ib * X_b \
                    B = | --- |   --->   | ---------------- |
                        \ B_b /          \        X_b       /

*/
void hypre_ParCSRMatrixEliminateAXB(hypre_ParCSRMatrix *A,
                                    HYPRE_Int num_rowscols_to_elim,
                                    HYPRE_Int *rowscols_to_elim,
                                    hypre_ParVector *X,
                                    hypre_ParVector *B)
{
   hypre_CSRMatrix *diag = hypre_ParCSRMatrixDiag(A);
   hypre_CSRMatrix *offd = hypre_ParCSRMatrixOffd(A);
   HYPRE_Int diag_nrows  = hypre_CSRMatrixNumRows(diag);
   HYPRE_Int offd_ncols  = hypre_CSRMatrixNumCols(offd);

   hypre_Vector *Xlocal = hypre_ParVectorLocalVector(X);
   hypre_Vector *Blocal = hypre_ParVectorLocalVector(B);

   HYPRE_Real   *Bdata  = hypre_VectorData(Blocal);
   HYPRE_Real   *Xdata  = hypre_VectorData(Xlocal);

   HYPRE_Int  num_offd_cols_to_elim;
   HYPRE_Int  *offd_cols_to_elim;
   HYPRE_Real *eliminate_coefs;

   /* figure out which offd cols should be eliminated and with what coef */
   hypre_ParCSRCommHandle *comm_handle;
   hypre_ParCSRCommPkg *comm_pkg;
   HYPRE_Int num_sends;
   HYPRE_Int index, start;
   HYPRE_Int i, j, k, irow;

   HYPRE_Real *eliminate_row = mfem_hypre_CTAlloc(HYPRE_Real, diag_nrows);
   HYPRE_Real *eliminate_col = mfem_hypre_CTAlloc(HYPRE_Real, offd_ncols);
   HYPRE_Real *buf_data, coef;

   /* make sure A has a communication package */
   comm_pkg = hypre_ParCSRMatrixCommPkg(A);
   if (!comm_pkg)
   {
      hypre_MatvecCommPkgCreate(A);
      comm_pkg = hypre_ParCSRMatrixCommPkg(A);
   }

   /* HACK: rows that shouldn't be eliminated are marked with quiet NaN;
      those that should are set to the boundary value from X; this is to
      avoid sending complex type (int+double) or communicating twice. */
   for (i = 0; i < diag_nrows; i++)
   {
      eliminate_row[i] = std::numeric_limits<HYPRE_Real>::quiet_NaN();
   }
   for (i = 0; i < num_rowscols_to_elim; i++)
   {
      irow = rowscols_to_elim[i];
      eliminate_row[irow] = Xdata[irow];
   }

   /* use a Matvec communication pattern to find (in eliminate_col)
      which of the local offd columns are to be eliminated */
   num_sends = hypre_ParCSRCommPkgNumSends(comm_pkg);
   buf_data = mfem_hypre_CTAlloc(HYPRE_Real,
                                 hypre_ParCSRCommPkgSendMapStart(comm_pkg,
                                                                 num_sends));
   index = 0;
   for (i = 0; i < num_sends; i++)
   {
      start = hypre_ParCSRCommPkgSendMapStart(comm_pkg, i);
      for (j = start; j < hypre_ParCSRCommPkgSendMapStart(comm_pkg, i+1); j++)
      {
         k = hypre_ParCSRCommPkgSendMapElmt(comm_pkg,j);
         buf_data[index++] = eliminate_row[k];
      }
   }
   comm_handle = hypre_ParCSRCommHandleCreate(1, comm_pkg,
                                              buf_data, eliminate_col);

   /* do sequential part of the elimination while stuff is getting sent */
   hypre_CSRMatrixEliminateAXB(diag, num_rowscols_to_elim, rowscols_to_elim,
                               Xlocal, Blocal);

   /* finish the communication */
   hypre_ParCSRCommHandleDestroy(comm_handle);

   /* received eliminate_col[], count offd columns to eliminate */
   num_offd_cols_to_elim = 0;
   for (i = 0; i < offd_ncols; i++)
   {
      coef = eliminate_col[i];
      if (coef == coef) // test for NaN
      {
         num_offd_cols_to_elim++;
      }
   }

   offd_cols_to_elim = mfem_hypre_CTAlloc(HYPRE_Int, num_offd_cols_to_elim);
   eliminate_coefs = mfem_hypre_CTAlloc(HYPRE_Real, num_offd_cols_to_elim);

   /* get a list of offd column indices and coefs */
   num_offd_cols_to_elim = 0;
   for (i = 0; i < offd_ncols; i++)
   {
      coef = eliminate_col[i];
      if (coef == coef) // test for NaN
      {
         offd_cols_to_elim[num_offd_cols_to_elim] = i;
         eliminate_coefs[num_offd_cols_to_elim] = coef;
         num_offd_cols_to_elim++;
      }
   }

   mfem_hypre_TFree(buf_data);
   mfem_hypre_TFree(eliminate_col);
   mfem_hypre_TFree(eliminate_row);

   /* eliminate the off-diagonal part */
   hypre_CSRMatrixEliminateOffdColsAXB(offd, num_offd_cols_to_elim,
                                       offd_cols_to_elim,
                                       eliminate_coefs, Blocal);

   hypre_CSRMatrixEliminateOffdRowsAXB(offd, num_rowscols_to_elim,
                                       rowscols_to_elim);

   /* set boundary values in the rhs */
   for (int i = 0; i < num_rowscols_to_elim; i++)
   {
      irow = rowscols_to_elim[i];
      Bdata[irow] = Xdata[irow];
   }

   mfem_hypre_TFree(offd_cols_to_elim);
   mfem_hypre_TFree(eliminate_coefs);
}


/*--------------------------------------------------------------------------
 *                        (A + Ae) style elimination
 *--------------------------------------------------------------------------*/

/*
  Function:  hypre_CSRMatrixElimCreate

  Prepare the Ae matrix: count nnz, initialize I, allocate J and data.
*/
void hypre_CSRMatrixElimCreate(hypre_CSRMatrix *A,
                               hypre_CSRMatrix *Ae,
                               HYPRE_Int nrows, HYPRE_Int *rows,
                               HYPRE_Int ncols, HYPRE_Int *cols,
                               HYPRE_Int *col_mark)
{
   HYPRE_Int  i, j, col;
   HYPRE_Int  A_beg, A_end;

   HYPRE_Int  *A_i     = hypre_CSRMatrixI(A);
   HYPRE_Int  *A_j     = hypre_CSRMatrixJ(A);
   HYPRE_Int   A_rows  = hypre_CSRMatrixNumRows(A);

   hypre_CSRMatrixI(Ae) = mfem_hypre_TAlloc(HYPRE_Int, A_rows+1);

   HYPRE_Int  *Ae_i    = hypre_CSRMatrixI(Ae);
   HYPRE_Int   nnz     = 0;

   for (i = 0; i < A_rows; i++)
   {
      Ae_i[i] = nnz;

      A_beg = A_i[i];
      A_end = A_i[i+1];

      if (hypre_BinarySearch(rows, i, nrows) >= 0)
      {
         /* full row */
         nnz += A_end - A_beg;

         if (col_mark)
         {
            for (j = A_beg; j < A_end; j++)
            {
               col_mark[A_j[j]] = 1;
            }
         }
      }
      else
      {
         /* count columns */
         for (j = A_beg; j < A_end; j++)
         {
            col = A_j[j];
            if (hypre_BinarySearch(cols, col, ncols) >= 0)
            {
               nnz++;
               if (col_mark) { col_mark[col] = 1; }
            }
         }
      }
   }
   Ae_i[A_rows] = nnz;

   hypre_CSRMatrixJ(Ae) = mfem_hypre_TAlloc(HYPRE_Int, nnz);
   hypre_CSRMatrixData(Ae) = mfem_hypre_TAlloc(HYPRE_Real, nnz);
   hypre_CSRMatrixNumNonzeros(Ae) = nnz;
}

/*
  Function:  hypre_CSRMatrixEliminateRowsCols

  Eliminate rows and columns of A, store eliminated values in Ae.
  If 'diag' is nonzero, the eliminated diagonal of A is set to identity.
  If 'col_remap' is not NULL it specifies renumbering of columns of Ae.
*/
void hypre_CSRMatrixEliminateRowsCols(hypre_CSRMatrix *A,
                                      hypre_CSRMatrix *Ae,
                                      HYPRE_Int nrows, HYPRE_Int *rows,
                                      HYPRE_Int ncols, HYPRE_Int *cols,
                                      int diag, HYPRE_Int* col_remap)
{
   HYPRE_Int  i, j, k, col;
   HYPRE_Int  A_beg, Ae_beg, A_end;
   HYPRE_Real a;

   HYPRE_Int  *A_i     = hypre_CSRMatrixI(A);
   HYPRE_Int  *A_j     = hypre_CSRMatrixJ(A);
   HYPRE_Real *A_data  = hypre_CSRMatrixData(A);
   HYPRE_Int   A_rows  = hypre_CSRMatrixNumRows(A);

   HYPRE_Int  *Ae_i    = hypre_CSRMatrixI(Ae);
   HYPRE_Int  *Ae_j    = hypre_CSRMatrixJ(Ae);
   HYPRE_Real *Ae_data = hypre_CSRMatrixData(Ae);

   for (i = 0; i < A_rows; i++)
   {
      A_beg = A_i[i];
      A_end = A_i[i+1];
      Ae_beg = Ae_i[i];

      if (hypre_BinarySearch(rows, i, nrows) >= 0)
      {
         /* eliminate row */
         for (j = A_beg, k = Ae_beg; j < A_end; j++, k++)
         {
            col = A_j[j];
            Ae_j[k] = col_remap ? col_remap[col] : col;
            a = (diag && col == i) ? 1.0 : 0.0;
            Ae_data[k] = A_data[j] - a;
            A_data[j] = a;
         }
      }
      else
      {
         /* eliminate columns */
         for (j = A_beg, k = Ae_beg; j < A_end; j++)
         {
            col = A_j[j];
            if (hypre_BinarySearch(cols, col, ncols) >= 0)
            {
               Ae_j[k] = col_remap ? col_remap[col] : col;
               Ae_data[k] = A_data[j];
               A_data[j] = 0.0;
               k++;
            }
         }
      }
   }
}

/*
  Eliminate rows of A, setting all entries in the eliminated rows to zero.
*/
void hypre_CSRMatrixEliminateRows(hypre_CSRMatrix *A,
                                  HYPRE_Int nrows, const HYPRE_Int *rows)
{
   HYPRE_Int  irow, i, j;
   HYPRE_Int  A_beg, A_end;

   HYPRE_Int  *A_i     = hypre_CSRMatrixI(A);
   HYPRE_Real *A_data  = hypre_CSRMatrixData(A);

   for (i = 0; i < nrows; i++)
   {
      irow = rows[i];
      A_beg = A_i[irow];
      A_end = A_i[irow+1];
      /* eliminate row */
      for (j = A_beg; j < A_end; j++)
      {
         A_data[j] = 0.0;
      }
   }
}


/*
  Function:  hypre_ParCSRMatrixEliminateAAe

                    (input)                  (output)

                / A_ii | A_ib \          / A_ii |  0   \
            A = | -----+----- |   --->   | -----+----- |
                \ A_bi | A_bb /          \   0  |  I   /


                                         /   0  |   A_ib   \
                                    Ae = | -----+--------- |
                                         \ A_bi | A_bb - I /

*/
void hypre_ParCSRMatrixEliminateAAe(hypre_ParCSRMatrix *A,
                                    hypre_ParCSRMatrix **Ae,
                                    HYPRE_Int num_rowscols_to_elim,
                                    HYPRE_Int *rowscols_to_elim,
                                    int ignore_rows)
{
   HYPRE_Int i, j, k;

   hypre_CSRMatrix *A_diag = hypre_ParCSRMatrixDiag(A);
   hypre_CSRMatrix *A_offd = hypre_ParCSRMatrixOffd(A);
   HYPRE_Int A_diag_ncols  = hypre_CSRMatrixNumCols(A_diag);
   HYPRE_Int A_offd_ncols  = hypre_CSRMatrixNumCols(A_offd);

   *Ae = hypre_ParCSRMatrixCreate(hypre_ParCSRMatrixComm(A),
                                  hypre_ParCSRMatrixGlobalNumRows(A),
                                  hypre_ParCSRMatrixGlobalNumCols(A),
                                  hypre_ParCSRMatrixRowStarts(A),
                                  hypre_ParCSRMatrixColStarts(A),
                                  0, 0, 0);

   hypre_ParCSRMatrixSetRowStartsOwner(*Ae, 0);
   hypre_ParCSRMatrixSetColStartsOwner(*Ae, 0);

   hypre_CSRMatrix *Ae_diag = hypre_ParCSRMatrixDiag(*Ae);
   hypre_CSRMatrix *Ae_offd = hypre_ParCSRMatrixOffd(*Ae);
   HYPRE_Int Ae_offd_ncols;

   HYPRE_Int  num_offd_cols_to_elim;
   HYPRE_Int  *offd_cols_to_elim;

   HYPRE_BigInt  *A_col_map_offd = hypre_ParCSRMatrixColMapOffd(A);
   HYPRE_BigInt  *Ae_col_map_offd;

   HYPRE_Int  *col_mark;
   HYPRE_Int  *col_remap;

   /* figure out which offd cols should be eliminated */
   {
      hypre_ParCSRCommHandle *comm_handle;
      hypre_ParCSRCommPkg *comm_pkg;
      HYPRE_Int num_sends, *int_buf_data;
      HYPRE_Int index, start;

      HYPRE_Int *eliminate_diag_col = mfem_hypre_CTAlloc(HYPRE_Int, A_diag_ncols);
      HYPRE_Int *eliminate_offd_col = mfem_hypre_CTAlloc(HYPRE_Int, A_offd_ncols);

      /* make sure A has a communication package */
      comm_pkg = hypre_ParCSRMatrixCommPkg(A);
      if (!comm_pkg)
      {
         hypre_MatvecCommPkgCreate(A);
         comm_pkg = hypre_ParCSRMatrixCommPkg(A);
      }

      /* which of the local rows are to be eliminated */
      for (i = 0; i < A_diag_ncols; i++)
      {
         eliminate_diag_col[i] = 0;
      }
      for (i = 0; i < num_rowscols_to_elim; i++)
      {
         eliminate_diag_col[rowscols_to_elim[i]] = 1;
      }

      /* use a Matvec communication pattern to find (in eliminate_col)
         which of the local offd columns are to be eliminated */
      num_sends = hypre_ParCSRCommPkgNumSends(comm_pkg);
      int_buf_data = mfem_hypre_CTAlloc(
                        HYPRE_Int,
                        hypre_ParCSRCommPkgSendMapStart(comm_pkg, num_sends));
      index = 0;
      for (i = 0; i < num_sends; i++)
      {
         start = hypre_ParCSRCommPkgSendMapStart(comm_pkg, i);
         for (j = start; j < hypre_ParCSRCommPkgSendMapStart(comm_pkg, i+1); j++)
         {
            k = hypre_ParCSRCommPkgSendMapElmt(comm_pkg, j);
            int_buf_data[index++] = eliminate_diag_col[k];
         }
      }
      comm_handle = hypre_ParCSRCommHandleCreate(11, comm_pkg,
                                                 int_buf_data, eliminate_offd_col);

      /* eliminate diagonal part, overlapping it with communication */
      if (ignore_rows)
      {
         hypre_CSRMatrixElimCreate(A_diag, Ae_diag,
                                   0, nullptr,
                                   num_rowscols_to_elim, rowscols_to_elim,
                                   NULL);

         hypre_CSRMatrixEliminateRowsCols(A_diag, Ae_diag,
                                          0, nullptr,
                                          num_rowscols_to_elim, rowscols_to_elim,
                                          1, NULL);
      }
      else
      {
         hypre_CSRMatrixElimCreate(A_diag, Ae_diag,
                                   num_rowscols_to_elim, rowscols_to_elim,
                                   num_rowscols_to_elim, rowscols_to_elim,
                                   NULL);

         hypre_CSRMatrixEliminateRowsCols(A_diag, Ae_diag,
                                          num_rowscols_to_elim, rowscols_to_elim,
                                          num_rowscols_to_elim, rowscols_to_elim,
                                          1, NULL);
      }

      hypre_CSRMatrixReorder(Ae_diag);

      /* finish the communication */
      hypre_ParCSRCommHandleDestroy(comm_handle);

      /* received eliminate_col[], count offd columns to eliminate */
      num_offd_cols_to_elim = 0;
      for (i = 0; i < A_offd_ncols; i++)
      {
         if (eliminate_offd_col[i]) { num_offd_cols_to_elim++; }
      }

      offd_cols_to_elim = mfem_hypre_CTAlloc(HYPRE_Int, num_offd_cols_to_elim);

      /* get a list of offd column indices and coefs */
      num_offd_cols_to_elim = 0;
      for (i = 0; i < A_offd_ncols; i++)
      {
         if (eliminate_offd_col[i])
         {
            offd_cols_to_elim[num_offd_cols_to_elim++] = i;
         }
      }

      mfem_hypre_TFree(int_buf_data);
      mfem_hypre_TFree(eliminate_offd_col);
      mfem_hypre_TFree(eliminate_diag_col);
   }

   /* eliminate the off-diagonal part */
   col_mark = mfem_hypre_CTAlloc(HYPRE_Int, A_offd_ncols);
   col_remap = mfem_hypre_CTAlloc(HYPRE_Int, A_offd_ncols);

   if (ignore_rows)
   {
      hypre_CSRMatrixElimCreate(A_offd, Ae_offd,
                                0, nullptr,
                                num_offd_cols_to_elim, offd_cols_to_elim,
                                col_mark);

      for (i = k = 0; i < A_offd_ncols; i++)
      {
         if (col_mark[i]) { col_remap[i] = k++; }
      }

      hypre_CSRMatrixEliminateRowsCols(A_offd, Ae_offd,
                                       0, nullptr,
                                       num_offd_cols_to_elim, offd_cols_to_elim,
                                       0, col_remap);
   }
   else
   {
      hypre_CSRMatrixElimCreate(A_offd, Ae_offd,
                                num_rowscols_to_elim, rowscols_to_elim,
                                num_offd_cols_to_elim, offd_cols_to_elim,
                                col_mark);

      for (i = k = 0; i < A_offd_ncols; i++)
      {
         if (col_mark[i]) { col_remap[i] = k++; }
      }

      hypre_CSRMatrixEliminateRowsCols(A_offd, Ae_offd,
                                       num_rowscols_to_elim, rowscols_to_elim,
                                       num_offd_cols_to_elim, offd_cols_to_elim,
                                       0, col_remap);
   }

   /* create col_map_offd for Ae */
   Ae_offd_ncols = 0;
   for (i = 0; i < A_offd_ncols; i++)
   {
      if (col_mark[i]) { Ae_offd_ncols++; }
   }

<<<<<<< HEAD
   Ae_col_map_offd  = mfem_hypre_CTAlloc_host(HYPRE_Int, Ae_offd_ncols);
=======
   Ae_col_map_offd = mfem_hypre_CTAlloc(HYPRE_BigInt, Ae_offd_ncols);
>>>>>>> 9fea5374

   Ae_offd_ncols = 0;
   for (i = 0; i < A_offd_ncols; i++)
   {
      if (col_mark[i])
      {
         Ae_col_map_offd[Ae_offd_ncols++] = A_col_map_offd[i];
      }
   }

   hypre_ParCSRMatrixColMapOffd(*Ae) = Ae_col_map_offd;
   hypre_CSRMatrixNumCols(Ae_offd) = Ae_offd_ncols;

   mfem_hypre_TFree(col_remap);
   mfem_hypre_TFree(col_mark);
   mfem_hypre_TFree(offd_cols_to_elim);

   hypre_ParCSRMatrixSetNumNonzeros(*Ae);
   hypre_MatvecCommPkgCreate(*Ae);
}


// Eliminate rows from the diagonal and off-diagonal blocks of the matrix
void hypre_ParCSRMatrixEliminateRows(hypre_ParCSRMatrix *A,
                                     HYPRE_Int num_rows_to_elim,
                                     const HYPRE_Int *rows_to_elim)
{
   hypre_CSRMatrix *A_diag = hypre_ParCSRMatrixDiag(A);
   hypre_CSRMatrix *A_offd = hypre_ParCSRMatrixOffd(A);
   hypre_CSRMatrixEliminateRows(A_diag, num_rows_to_elim, rows_to_elim);
   hypre_CSRMatrixEliminateRows(A_offd, num_rows_to_elim, rows_to_elim);
}


/*--------------------------------------------------------------------------
 *                               Split
 *--------------------------------------------------------------------------*/

void hypre_CSRMatrixSplit(hypre_CSRMatrix *A,
                          HYPRE_Int nr, HYPRE_Int nc,
                          HYPRE_Int *row_block_num, HYPRE_Int *col_block_num,
                          hypre_CSRMatrix **blocks)
{
   HYPRE_Int i, j, k, bi, bj;

   HYPRE_Int* A_i = hypre_CSRMatrixI(A);
   HYPRE_Int* A_j = hypre_CSRMatrixJ(A);
   HYPRE_Complex* A_data = hypre_CSRMatrixData(A);

   HYPRE_Int A_rows = hypre_CSRMatrixNumRows(A);
   HYPRE_Int A_cols = hypre_CSRMatrixNumCols(A);

   HYPRE_Int *num_rows = mfem_hypre_CTAlloc(HYPRE_Int, nr);
   HYPRE_Int *num_cols = mfem_hypre_CTAlloc(HYPRE_Int, nc);

   HYPRE_Int *block_row = mfem_hypre_TAlloc(HYPRE_Int, A_rows);
   HYPRE_Int *block_col = mfem_hypre_TAlloc(HYPRE_Int, A_cols);

   for (i = 0; i < A_rows; i++)
   {
      block_row[i] = num_rows[row_block_num[i]]++;
   }
   for (j = 0; j < A_cols; j++)
   {
      block_col[j] = num_cols[col_block_num[j]]++;
   }

   /* allocate the blocks */
   for (i = 0; i < nr; i++)
   {
      for (j = 0; j < nc; j++)
      {
         hypre_CSRMatrix *B = hypre_CSRMatrixCreate(num_rows[i], num_cols[j], 0);
         hypre_CSRMatrixI(B) = mfem_hypre_CTAlloc(HYPRE_Int, num_rows[i] + 1);
         blocks[i*nc + j] = B;
      }
   }

   /* count block row nnz */
   for (i = 0; i < A_rows; i++)
   {
      bi = row_block_num[i];
      for (j = A_i[i]; j < A_i[i+1]; j++)
      {
         bj = col_block_num[A_j[j]];
         hypre_CSRMatrix *B = blocks[bi*nc + bj];
         hypre_CSRMatrixI(B)[block_row[i] + 1]++;
      }
   }

   /* count block nnz */
   for (k = 0; k < nr*nc; k++)
   {
      hypre_CSRMatrix *B = blocks[k];
      HYPRE_Int* B_i = hypre_CSRMatrixI(B);

      HYPRE_Int nnz = 0, rs;
      for (int k = 1; k <= hypre_CSRMatrixNumRows(B); k++)
      {
         rs = B_i[k], B_i[k] = nnz, nnz += rs;
      }

      hypre_CSRMatrixJ(B) = mfem_hypre_TAlloc(HYPRE_Int, nnz);
      hypre_CSRMatrixData(B) = mfem_hypre_TAlloc(HYPRE_Complex, nnz);
      hypre_CSRMatrixNumNonzeros(B) = nnz;
   }

   /* populate blocks */
   for (i = 0; i < A_rows; i++)
   {
      bi = row_block_num[i];
      for (j = A_i[i]; j < A_i[i+1]; j++)
      {
         k = A_j[j];
         bj = col_block_num[k];
         hypre_CSRMatrix *B = blocks[bi*nc + bj];
         HYPRE_Int *bii = hypre_CSRMatrixI(B) + block_row[i] + 1;
         hypre_CSRMatrixJ(B)[*bii] = block_col[k];
         hypre_CSRMatrixData(B)[*bii] = A_data[j];
         (*bii)++;
      }
   }

   mfem_hypre_TFree(block_col);
   mfem_hypre_TFree(block_row);

   mfem_hypre_TFree(num_cols);
   mfem_hypre_TFree(num_rows);
}


void hypre_ParCSRMatrixSplit(hypre_ParCSRMatrix *A,
                             HYPRE_Int nr, HYPRE_Int nc,
                             hypre_ParCSRMatrix **blocks,
                             int interleaved_rows, int interleaved_cols)
{
   HYPRE_Int i, j, k;

   MPI_Comm comm = hypre_ParCSRMatrixComm(A);

   hypre_CSRMatrix *Adiag = hypre_ParCSRMatrixDiag(A);
   hypre_CSRMatrix *Aoffd = hypre_ParCSRMatrixOffd(A);

   HYPRE_BigInt global_rows = hypre_ParCSRMatrixGlobalNumRows(A);
   HYPRE_BigInt global_cols = hypre_ParCSRMatrixGlobalNumCols(A);

   HYPRE_Int local_rows = hypre_CSRMatrixNumRows(Adiag);
   HYPRE_Int local_cols = hypre_CSRMatrixNumCols(Adiag);
   HYPRE_Int offd_cols = hypre_CSRMatrixNumCols(Aoffd);

   hypre_assert(local_rows % nr == 0 && local_cols % nc == 0);
   hypre_assert(global_rows % nr == 0 && global_cols % nc == 0);

   HYPRE_Int block_rows = local_rows / nr;
   HYPRE_Int block_cols = local_cols / nc;
   HYPRE_Int num_blocks = nr * nc;

   /* mark local rows and columns with block number */
   HYPRE_Int *row_block_num = mfem_hypre_TAlloc(HYPRE_Int, local_rows);
   HYPRE_Int *col_block_num = mfem_hypre_TAlloc(HYPRE_Int, local_cols);

   for (i = 0; i < local_rows; i++)
   {
      row_block_num[i] = interleaved_rows ? (i % nr) : (i / block_rows);
   }
   for (i = 0; i < local_cols; i++)
   {
      col_block_num[i] = interleaved_cols ? (i % nc) : (i / block_cols);
   }

   /* determine the block numbers for offd columns */
   HYPRE_BigInt* offd_col_block_num = mfem_hypre_TAlloc(HYPRE_BigInt, offd_cols);
   hypre_ParCSRCommHandle *comm_handle;
   HYPRE_BigInt *int_buf_data;
   {
      /* make sure A has a communication package */
      hypre_ParCSRCommPkg *comm_pkg = hypre_ParCSRMatrixCommPkg(A);
      if (!comm_pkg)
      {
         hypre_MatvecCommPkgCreate(A);
         comm_pkg = hypre_ParCSRMatrixCommPkg(A);
      }

      /* calculate the final global column numbers for each block */
      HYPRE_Int *count = mfem_hypre_CTAlloc(HYPRE_Int, nc);
      HYPRE_BigInt *block_global_col = mfem_hypre_TAlloc(HYPRE_BigInt, local_cols);
      HYPRE_BigInt first_col = hypre_ParCSRMatrixFirstColDiag(A) / nc;
      for (i = 0; i < local_cols; i++)
      {
         block_global_col[i] = first_col + count[col_block_num[i]]++;
      }
      mfem_hypre_TFree(count);

      /* use a Matvec communication pattern to determine offd_col_block_num */
      HYPRE_Int num_sends = hypre_ParCSRCommPkgNumSends(comm_pkg);
      int_buf_data = mfem_hypre_CTAlloc(
                        HYPRE_BigInt,
                        hypre_ParCSRCommPkgSendMapStart(comm_pkg, num_sends));
      HYPRE_Int start, index = 0;
      for (i = 0; i < num_sends; i++)
      {
         start = hypre_ParCSRCommPkgSendMapStart(comm_pkg, i);
         for (j = start; j < hypre_ParCSRCommPkgSendMapStart(comm_pkg, i+1); j++)
         {
            k = hypre_ParCSRCommPkgSendMapElmt(comm_pkg, j);
            int_buf_data[index++] = col_block_num[k] + nc*block_global_col[k];
         }
      }
      mfem_hypre_TFree(block_global_col);

#if MFEM_HYPRE_VERSION < 21600
      const int job = 11;
#else
      const int job = 21;
#endif
      comm_handle = hypre_ParCSRCommHandleCreate(job, comm_pkg, int_buf_data,
                                                 offd_col_block_num);
   }

   /* create the block matrices */
   HYPRE_Int num_procs = 1;
   if (!hypre_ParCSRMatrixAssumedPartition(A))
   {
      hypre_MPI_Comm_size(comm, &num_procs);
   }

   HYPRE_BigInt *row_starts = mfem_hypre_TAlloc(HYPRE_BigInt, num_procs+1);
   HYPRE_BigInt *col_starts = mfem_hypre_TAlloc(HYPRE_BigInt, num_procs+1);
   for (i = 0; i <= num_procs; i++)
   {
      row_starts[i] = hypre_ParCSRMatrixRowStarts(A)[i] / nr;
      col_starts[i] = hypre_ParCSRMatrixColStarts(A)[i] / nc;
   }

   for (i = 0; i < num_blocks; i++)
   {
      blocks[i] = hypre_ParCSRMatrixCreate(comm,
                                           global_rows/nr, global_cols/nc,
                                           row_starts, col_starts, 0, 0, 0);
   }

   /* split diag part */
   hypre_CSRMatrix **csr_blocks = mfem_hypre_TAlloc(hypre_CSRMatrix*, nr*nc);
   hypre_CSRMatrixSplit(Adiag, nr, nc, row_block_num, col_block_num,
                        csr_blocks);

   for (i = 0; i < num_blocks; i++)
   {
      mfem_hypre_TFree(hypre_ParCSRMatrixDiag(blocks[i]));
      hypre_ParCSRMatrixDiag(blocks[i]) = csr_blocks[i];
   }

   /* finish communication, receive offd_col_block_num */
   hypre_ParCSRCommHandleDestroy(comm_handle);
   mfem_hypre_TFree(int_buf_data);

   /* decode global offd column numbers */
   HYPRE_Int *offd_col_block_num_nc = mfem_hypre_TAlloc(HYPRE_Int, offd_cols);
   HYPRE_BigInt* offd_global_col = mfem_hypre_TAlloc(HYPRE_BigInt, offd_cols);
   for (i = 0; i < offd_cols; i++)
   {
      offd_global_col[i] = offd_col_block_num[i] / nc;
      offd_col_block_num_nc[i] = offd_col_block_num[i] % nc;
   }

   mfem_hypre_TFree(offd_col_block_num);

   /* split offd part */
   hypre_CSRMatrixSplit(Aoffd, nr, nc, row_block_num, offd_col_block_num_nc,
                        csr_blocks);

   for (i = 0; i < num_blocks; i++)
   {
      mfem_hypre_TFree(hypre_ParCSRMatrixOffd(blocks[i]));
      hypre_ParCSRMatrixOffd(blocks[i]) = csr_blocks[i];
   }

   mfem_hypre_TFree(csr_blocks);
   mfem_hypre_TFree(col_block_num);
   mfem_hypre_TFree(row_block_num);

   /* update block col-maps */
   for (int bi = 0; bi < nr; bi++)
   {
      for (int bj = 0; bj < nc; bj++)
      {
         hypre_ParCSRMatrix *block = blocks[bi*nc + bj];
         hypre_CSRMatrix *block_offd = hypre_ParCSRMatrixOffd(block);
         HYPRE_Int block_offd_cols = hypre_CSRMatrixNumCols(block_offd);

<<<<<<< HEAD
         HYPRE_Int *block_col_map = mfem_hypre_TAlloc_host(HYPRE_Int,
                                                           block_offd_cols);
=======
         HYPRE_BigInt *block_col_map = mfem_hypre_TAlloc(HYPRE_BigInt,
                                                         block_offd_cols);
>>>>>>> 9fea5374
         for (i = j = 0; i < offd_cols; i++)
         {
            HYPRE_Int bn = offd_col_block_num_nc[i];
            if (bn == bj) { block_col_map[j++] = offd_global_col[i]; }
         }
         hypre_assert(j == block_offd_cols);

         hypre_ParCSRMatrixColMapOffd(block) = block_col_map;
      }
   }

   mfem_hypre_TFree(offd_global_col);
   mfem_hypre_TFree(offd_col_block_num_nc);

   /* finish the new matrices, make them own all the stuff */
   for (i = 0; i < num_blocks; i++)
   {
      hypre_ParCSRMatrixSetNumNonzeros(blocks[i]);
      hypre_MatvecCommPkgCreate(blocks[i]);

      hypre_ParCSRMatrixOwnsData(blocks[i]) = 1;

      /* only the first block will own the row/col_starts */
      hypre_ParCSRMatrixOwnsRowStarts(blocks[i]) = !i;
      hypre_ParCSRMatrixOwnsColStarts(blocks[i]) = !i;
   }
}

/* Based on hypre_CSRMatrixMatvec in hypre's csr_matvec.c */
void hypre_CSRMatrixAbsMatvec(hypre_CSRMatrix *A,
                              HYPRE_Real alpha,
                              HYPRE_Real *x,
                              HYPRE_Real beta,
                              HYPRE_Real *y)
{
   HYPRE_Real       *A_data   = hypre_CSRMatrixData(A);
   HYPRE_Int        *A_i      = hypre_CSRMatrixI(A);
   HYPRE_Int        *A_j      = hypre_CSRMatrixJ(A);
   HYPRE_Int         num_rows = hypre_CSRMatrixNumRows(A);

   HYPRE_Int        *A_rownnz = hypre_CSRMatrixRownnz(A);
   HYPRE_Int         num_rownnz = hypre_CSRMatrixNumRownnz(A);

   HYPRE_Real       *x_data = x;
   HYPRE_Real       *y_data = y;

   HYPRE_Real        temp, tempx;

   HYPRE_Int         i, jj;

   HYPRE_Int         m;

   HYPRE_Real        xpar=0.7;

   /*-----------------------------------------------------------------------
    * Do (alpha == 0.0) computation - RDF: USE MACHINE EPS
    *-----------------------------------------------------------------------*/

   if (alpha == 0.0)
   {
      for (i = 0; i < num_rows; i++)
      {
         y_data[i] *= beta;
      }
      return;
   }

   /*-----------------------------------------------------------------------
    * y = (beta/alpha)*y
    *-----------------------------------------------------------------------*/

   temp = beta / alpha;

   if (temp != 1.0)
   {
      if (temp == 0.0)
      {
         for (i = 0; i < num_rows; i++)
         {
            y_data[i] = 0.0;
         }
      }
      else
      {
         for (i = 0; i < num_rows; i++)
         {
            y_data[i] *= temp;
         }
      }
   }

   /*-----------------------------------------------------------------
    * y += abs(A)*x
    *-----------------------------------------------------------------*/

   /* use rownnz pointer to do the abs(A)*x multiplication
      when num_rownnz is smaller than num_rows */

   if (num_rownnz < xpar*(num_rows))
   {
      for (i = 0; i < num_rownnz; i++)
      {
         m = A_rownnz[i];

         tempx = 0;
         for (jj = A_i[m]; jj < A_i[m+1]; jj++)
         {
            tempx += std::abs(A_data[jj])*x_data[A_j[jj]];
         }
         y_data[m] += tempx;
      }
   }
   else
   {
      for (i = 0; i < num_rows; i++)
      {
         tempx = 0;
         for (jj = A_i[i]; jj < A_i[i+1]; jj++)
         {
            tempx += std::abs(A_data[jj])*x_data[A_j[jj]];
         }
         y_data[i] += tempx;
      }
   }

   /*-----------------------------------------------------------------
    * y = alpha*y
    *-----------------------------------------------------------------*/

   if (alpha != 1.0)
   {
      for (i = 0; i < num_rows; i++)
      {
         y_data[i] *= alpha;
      }
   }

}

/* Based on hypre_CSRMatrixMatvecT in hypre's csr_matvec.c */
void hypre_CSRMatrixAbsMatvecT(hypre_CSRMatrix *A,
                               HYPRE_Real alpha,
                               HYPRE_Real *x,
                               HYPRE_Real beta,
                               HYPRE_Real *y)
{
   HYPRE_Real       *A_data   = hypre_CSRMatrixData(A);
   HYPRE_Int        *A_i      = hypre_CSRMatrixI(A);
   HYPRE_Int        *A_j      = hypre_CSRMatrixJ(A);
   HYPRE_Int         num_rows = hypre_CSRMatrixNumRows(A);
   HYPRE_Int         num_cols = hypre_CSRMatrixNumCols(A);

   HYPRE_Real       *x_data = x;
   HYPRE_Real       *y_data = y;

   HYPRE_Int         i, j, jj;

   HYPRE_Real        temp;

   if (alpha == 0.0)
   {
      for (i = 0; i < num_cols; i++)
      {
         y_data[i] *= beta;
      }
      return;
   }

   /*-----------------------------------------------------------------------
    * y = (beta/alpha)*y
    *-----------------------------------------------------------------------*/

   temp = beta / alpha;

   if (temp != 1.0)
   {
      if (temp == 0.0)
      {
         for (i = 0; i < num_cols; i++)
         {
            y_data[i] = 0.0;
         }
      }
      else
      {
         for (i = 0; i < num_cols; i++)
         {
            y_data[i] *= temp;
         }
      }
   }

   /*-----------------------------------------------------------------
    * y += abs(A)^T*x
    *-----------------------------------------------------------------*/

   for (i = 0; i < num_rows; i++)
   {
      for (jj = A_i[i]; jj < A_i[i+1]; jj++)
      {
         j = A_j[jj];
         y_data[j] += std::abs(A_data[jj]) * x_data[i];
      }
   }

   /*-----------------------------------------------------------------
    * y = alpha*y
    *-----------------------------------------------------------------*/

   if (alpha != 1.0)
   {
      for (i = 0; i < num_cols; i++)
      {
         y_data[i] *= alpha;
      }
   }
}

/* Based on hypre_CSRMatrixMatvec in hypre's csr_matvec.c */
void hypre_CSRMatrixBooleanMatvec(hypre_CSRMatrix *A,
                                  HYPRE_Bool alpha,
                                  HYPRE_Bool *x,
                                  HYPRE_Bool beta,
                                  HYPRE_Bool *y)
{
   /* HYPRE_Complex    *A_data   = hypre_CSRMatrixData(A); */
   HYPRE_Int        *A_i      = hypre_CSRMatrixI(A);
   HYPRE_Int        *A_j      = hypre_CSRMatrixJ(A);
   HYPRE_Int         num_rows = hypre_CSRMatrixNumRows(A);

   HYPRE_Int        *A_rownnz = hypre_CSRMatrixRownnz(A);
   HYPRE_Int         num_rownnz = hypre_CSRMatrixNumRownnz(A);

   HYPRE_Bool       *x_data = x;
   HYPRE_Bool       *y_data = y;

   HYPRE_Bool        temp, tempx;

   HYPRE_Int         i, jj;

   HYPRE_Int         m;

   HYPRE_Real        xpar=0.7;

   /*-----------------------------------------------------------------------
    * Do (alpha == 0.0) computation - RDF: USE MACHINE EPS
    *-----------------------------------------------------------------------*/

   if (alpha == 0)
   {
#ifdef HYPRE_USING_OPENMP
      #pragma omp parallel for private(i) HYPRE_SMP_SCHEDULE
#endif
      for (i = 0; i < num_rows; i++)
      {
         y_data[i] = y_data[i] && beta;
      }
      return;
   }

   /*-----------------------------------------------------------------------
    * y = (beta/alpha)*y
    *-----------------------------------------------------------------------*/

   if (beta == 0)
   {
#ifdef HYPRE_USING_OPENMP
      #pragma omp parallel for private(i) HYPRE_SMP_SCHEDULE
#endif
      for (i = 0; i < num_rows; i++)
      {
         y_data[i] = 0;
      }
   }
   else
   {
      /* beta is true -> no change to y_data */
   }

   /*-----------------------------------------------------------------
    * y += A*x
    *-----------------------------------------------------------------*/

   /* use rownnz pointer to do the A*x multiplication  when num_rownnz is smaller than num_rows */

   if (num_rownnz < xpar*(num_rows))
   {
#ifdef HYPRE_USING_OPENMP
      #pragma omp parallel for private(i,jj,m,tempx) HYPRE_SMP_SCHEDULE
#endif
      for (i = 0; i < num_rownnz; i++)
      {
         m = A_rownnz[i];

         tempx = 0;
         for (jj = A_i[m]; jj < A_i[m+1]; jj++)
         {
            /* tempx = tempx || ((A_data[jj] != 0.0) && x_data[A_j[jj]]); */
            tempx = tempx || x_data[A_j[jj]];
         }
         y_data[m] = y_data[m] || tempx;
      }
   }
   else
   {
#ifdef HYPRE_USING_OPENMP
      #pragma omp parallel for private(i,jj,temp) HYPRE_SMP_SCHEDULE
#endif
      for (i = 0; i < num_rows; i++)
      {
         temp = 0;
         for (jj = A_i[i]; jj < A_i[i+1]; jj++)
         {
            /* temp = temp || ((A_data[jj] != 0.0) && x_data[A_j[jj]]); */
            temp = temp || x_data[A_j[jj]];
         }
         y_data[i] = y_data[i] || temp;
      }
   }

   /*-----------------------------------------------------------------
    * y = alpha*y
    *-----------------------------------------------------------------*/
   /* alpha is true */
}

/* Based on hypre_CSRMatrixMatvecT in hypre's csr_matvec.c */
void hypre_CSRMatrixBooleanMatvecT(hypre_CSRMatrix *A,
                                   HYPRE_Bool alpha,
                                   HYPRE_Bool *x,
                                   HYPRE_Bool beta,
                                   HYPRE_Bool *y)
{
   /* HYPRE_Complex    *A_data   = hypre_CSRMatrixData(A); */
   HYPRE_Int        *A_i      = hypre_CSRMatrixI(A);
   HYPRE_Int        *A_j      = hypre_CSRMatrixJ(A);
   HYPRE_Int         num_rows = hypre_CSRMatrixNumRows(A);
   HYPRE_Int         num_cols = hypre_CSRMatrixNumCols(A);

   HYPRE_Bool       *x_data = x;
   HYPRE_Bool       *y_data = y;

   HYPRE_Int         i, j, jj;

   /*-----------------------------------------------------------------------
    * y = beta*y
    *-----------------------------------------------------------------------*/

   if (beta == 0)
   {
      for (i = 0; i < num_cols; i++)
      {
         y_data[i] = 0;
      }
   }
   else
   {
      /* beta is true -> no change to y_data */
   }

   /*-----------------------------------------------------------------------
    * Check if (alpha == 0)
    *-----------------------------------------------------------------------*/

   if (alpha == 0)
   {
      return;
   }

   /* alpha is true */

   /*-----------------------------------------------------------------
    * y += A^T*x
    *-----------------------------------------------------------------*/
   for (i = 0; i < num_rows; i++)
   {
      if (x_data[i] != 0)
      {
         for (jj = A_i[i]; jj < A_i[i+1]; jj++)
         {
            j = A_j[jj];
            /* y_data[j] += A_data[jj] * x_data[i]; */
            y_data[j] = 1;
         }
      }
   }
}

/* Based on hypre_ParCSRCommHandleCreate in hypre's par_csr_communication.c. The
   input variable job controls the communication type: 1=Matvec, 2=MatvecT. */
hypre_ParCSRCommHandle *
hypre_ParCSRCommHandleCreate_bool(HYPRE_Int            job,
                                  hypre_ParCSRCommPkg *comm_pkg,
                                  HYPRE_Bool          *send_data,
                                  HYPRE_Bool          *recv_data)
{
   HYPRE_Int                  num_sends = hypre_ParCSRCommPkgNumSends(comm_pkg);
   HYPRE_Int                  num_recvs = hypre_ParCSRCommPkgNumRecvs(comm_pkg);
   MPI_Comm                   comm      = hypre_ParCSRCommPkgComm(comm_pkg);

   hypre_ParCSRCommHandle    *comm_handle;
   HYPRE_Int                  num_requests;
   hypre_MPI_Request         *requests;

   HYPRE_Int                  i, j;
   HYPRE_Int                  my_id, num_procs;
   HYPRE_Int                  ip, vec_start, vec_len;

   num_requests = num_sends + num_recvs;
   requests = mfem_hypre_CTAlloc_host(hypre_MPI_Request, num_requests);

   hypre_MPI_Comm_size(comm, &num_procs);
   hypre_MPI_Comm_rank(comm, &my_id);

   j = 0;
   switch (job)
   {
      case  1:
      {
         HYPRE_Bool *d_send_data = (HYPRE_Bool *) send_data;
         HYPRE_Bool *d_recv_data = (HYPRE_Bool *) recv_data;
         for (i = 0; i < num_recvs; i++)
         {
            ip = hypre_ParCSRCommPkgRecvProc(comm_pkg, i);
            vec_start = hypre_ParCSRCommPkgRecvVecStart(comm_pkg, i);
            vec_len = hypre_ParCSRCommPkgRecvVecStart(comm_pkg, i+1)-vec_start;
            hypre_MPI_Irecv(&d_recv_data[vec_start], vec_len, HYPRE_MPI_BOOL,
                            ip, 0, comm, &requests[j++]);
         }
         for (i = 0; i < num_sends; i++)
         {
            vec_start = hypre_ParCSRCommPkgSendMapStart(comm_pkg, i);
            vec_len = hypre_ParCSRCommPkgSendMapStart(comm_pkg, i+1)-vec_start;
            ip = hypre_ParCSRCommPkgSendProc(comm_pkg, i);
            hypre_MPI_Isend(&d_send_data[vec_start], vec_len, HYPRE_MPI_BOOL,
                            ip, 0, comm, &requests[j++]);
         }
         break;
      }
      case  2:
      {
         HYPRE_Bool *d_send_data = (HYPRE_Bool *) send_data;
         HYPRE_Bool *d_recv_data = (HYPRE_Bool *) recv_data;
         for (i = 0; i < num_sends; i++)
         {
            vec_start = hypre_ParCSRCommPkgSendMapStart(comm_pkg, i);
            vec_len = hypre_ParCSRCommPkgSendMapStart(comm_pkg, i+1)-vec_start;
            ip = hypre_ParCSRCommPkgSendProc(comm_pkg, i);
            hypre_MPI_Irecv(&d_recv_data[vec_start], vec_len, HYPRE_MPI_BOOL,
                            ip, 0, comm, &requests[j++]);
         }
         for (i = 0; i < num_recvs; i++)
         {
            ip = hypre_ParCSRCommPkgRecvProc(comm_pkg, i);
            vec_start = hypre_ParCSRCommPkgRecvVecStart(comm_pkg, i);
            vec_len = hypre_ParCSRCommPkgRecvVecStart(comm_pkg, i+1)-vec_start;
            hypre_MPI_Isend(&d_send_data[vec_start], vec_len, HYPRE_MPI_BOOL,
                            ip, 0, comm, &requests[j++]);
         }
         break;
      }
   }
   /*--------------------------------------------------------------------
    * set up comm_handle and return
    *--------------------------------------------------------------------*/

   comm_handle = mfem_hypre_CTAlloc_host(hypre_ParCSRCommHandle, 1);

   hypre_ParCSRCommHandleCommPkg(comm_handle)     = comm_pkg;
   hypre_ParCSRCommHandleSendData(comm_handle)    = send_data;
   hypre_ParCSRCommHandleRecvData(comm_handle)    = recv_data;
   hypre_ParCSRCommHandleNumRequests(comm_handle) = num_requests;
   hypre_ParCSRCommHandleRequests(comm_handle)    = requests;

   return comm_handle;
}

/* Based on hypre_ParCSRMatrixMatvec in par_csr_matvec.c */
void hypre_ParCSRMatrixAbsMatvec(hypre_ParCSRMatrix *A,
                                 HYPRE_Real alpha,
                                 HYPRE_Real *x,
                                 HYPRE_Real beta,
                                 HYPRE_Real *y)
{
   hypre_ParCSRCommHandle *comm_handle;
   hypre_ParCSRCommPkg *comm_pkg = hypre_ParCSRMatrixCommPkg(A);
   hypre_CSRMatrix   *diag   = hypre_ParCSRMatrixDiag(A);
   hypre_CSRMatrix   *offd   = hypre_ParCSRMatrixOffd(A);

   HYPRE_Int          num_cols_offd = hypre_CSRMatrixNumCols(offd);
   HYPRE_Int          num_sends, i, j, index;

   HYPRE_Real        *x_tmp, *x_buf;

   x_tmp = mfem_hypre_CTAlloc(HYPRE_Real, num_cols_offd);

   /*---------------------------------------------------------------------
    * If there exists no CommPkg for A, a CommPkg is generated using
    * equally load balanced partitionings
    *--------------------------------------------------------------------*/
   if (!comm_pkg)
   {
      hypre_MatvecCommPkgCreate(A);
      comm_pkg = hypre_ParCSRMatrixCommPkg(A);
   }

   num_sends = hypre_ParCSRCommPkgNumSends(comm_pkg);
   x_buf = mfem_hypre_CTAlloc(
              HYPRE_Real, hypre_ParCSRCommPkgSendMapStart(comm_pkg, num_sends));

   index = 0;
   for (i = 0; i < num_sends; i++)
   {
      j = hypre_ParCSRCommPkgSendMapStart(comm_pkg, i);
      for ( ; j < hypre_ParCSRCommPkgSendMapStart(comm_pkg, i+1); j++)
      {
         x_buf[index++] = x[hypre_ParCSRCommPkgSendMapElmt(comm_pkg, j)];
      }
   }

   comm_handle = hypre_ParCSRCommHandleCreate(1, comm_pkg, x_buf, x_tmp);

   hypre_CSRMatrixAbsMatvec(diag, alpha, x, beta, y);

   hypre_ParCSRCommHandleDestroy(comm_handle);

   if (num_cols_offd)
   {
      hypre_CSRMatrixAbsMatvec(offd, alpha, x_tmp, 1.0, y);
   }

   mfem_hypre_TFree(x_buf);
   mfem_hypre_TFree(x_tmp);
}

/* Based on hypre_ParCSRMatrixMatvecT in par_csr_matvec.c */
void hypre_ParCSRMatrixAbsMatvecT(hypre_ParCSRMatrix *A,
                                  HYPRE_Real alpha,
                                  HYPRE_Real *x,
                                  HYPRE_Real beta,
                                  HYPRE_Real *y)
{
   hypre_ParCSRCommHandle *comm_handle;
   hypre_ParCSRCommPkg    *comm_pkg = hypre_ParCSRMatrixCommPkg(A);
   hypre_CSRMatrix        *diag = hypre_ParCSRMatrixDiag(A);
   hypre_CSRMatrix        *offd = hypre_ParCSRMatrixOffd(A);
   HYPRE_Real             *y_tmp;
   HYPRE_Real             *y_buf;

   HYPRE_Int               num_cols_offd = hypre_CSRMatrixNumCols(offd);

   HYPRE_Int               i, j, jj, end, num_sends;

   y_tmp = mfem_hypre_TAlloc(HYPRE_Real, num_cols_offd);

   /*---------------------------------------------------------------------
    * If there exists no CommPkg for A, a CommPkg is generated using
    * equally load balanced partitionings
    *--------------------------------------------------------------------*/
   if (!comm_pkg)
   {
      hypre_MatvecCommPkgCreate(A);
      comm_pkg = hypre_ParCSRMatrixCommPkg(A);
   }

   num_sends = hypre_ParCSRCommPkgNumSends(comm_pkg);
   y_buf = mfem_hypre_CTAlloc(
              HYPRE_Real, hypre_ParCSRCommPkgSendMapStart(comm_pkg, num_sends));

   if (num_cols_offd)
   {
#if MFEM_HYPRE_VERSION >= 21100
      if (A->offdT)
      {
         // offdT is optional. Used only if it's present.
         hypre_CSRMatrixAbsMatvec(A->offdT, alpha, x, 0., y_tmp);
      }
      else
#endif
      {
         hypre_CSRMatrixAbsMatvecT(offd, alpha, x, 0., y_tmp);
      }
   }

   comm_handle = hypre_ParCSRCommHandleCreate(2, comm_pkg, y_tmp, y_buf);

#if MFEM_HYPRE_VERSION >= 21100
   if (A->diagT)
   {
      // diagT is optional. Used only if it's present.
      hypre_CSRMatrixAbsMatvec(A->diagT, alpha, x, beta, y);
   }
   else
#endif
   {
      hypre_CSRMatrixAbsMatvecT(diag, alpha, x, beta, y);
   }

   hypre_ParCSRCommHandleDestroy(comm_handle);

   for (i = 0; i < num_sends; i++)
   {
      end = hypre_ParCSRCommPkgSendMapStart(comm_pkg, i+1);
      for (j = hypre_ParCSRCommPkgSendMapStart(comm_pkg, i); j < end; j++)
      {
         jj = hypre_ParCSRCommPkgSendMapElmt(comm_pkg, j);
         y[jj] += y_buf[j];
      }
   }

   mfem_hypre_TFree(y_buf);
   mfem_hypre_TFree(y_tmp);
}

/* Based on hypre_ParCSRMatrixMatvec in par_csr_matvec.c */
void hypre_ParCSRMatrixBooleanMatvec(hypre_ParCSRMatrix *A,
                                     HYPRE_Bool alpha,
                                     HYPRE_Bool *x,
                                     HYPRE_Bool beta,
                                     HYPRE_Bool *y)
{
   hypre_ParCSRCommHandle *comm_handle;
   hypre_ParCSRCommPkg *comm_pkg = hypre_ParCSRMatrixCommPkg(A);
   hypre_CSRMatrix   *diag   = hypre_ParCSRMatrixDiag(A);
   hypre_CSRMatrix   *offd   = hypre_ParCSRMatrixOffd(A);

   HYPRE_Int          num_cols_offd = hypre_CSRMatrixNumCols(offd);
   HYPRE_Int          num_sends, i, j, index;

   HYPRE_Bool        *x_tmp, *x_buf;

   x_tmp = mfem_hypre_CTAlloc(HYPRE_Bool, num_cols_offd);

   /*---------------------------------------------------------------------
    * If there exists no CommPkg for A, a CommPkg is generated using
    * equally load balanced partitionings
    *--------------------------------------------------------------------*/
   if (!comm_pkg)
   {
      hypre_MatvecCommPkgCreate(A);
      comm_pkg = hypre_ParCSRMatrixCommPkg(A);
   }

   num_sends = hypre_ParCSRCommPkgNumSends(comm_pkg);
   x_buf = mfem_hypre_CTAlloc(
              HYPRE_Bool, hypre_ParCSRCommPkgSendMapStart(comm_pkg, num_sends));

   index = 0;
   for (i = 0; i < num_sends; i++)
   {
      j = hypre_ParCSRCommPkgSendMapStart(comm_pkg, i);
      for ( ; j < hypre_ParCSRCommPkgSendMapStart(comm_pkg, i+1); j++)
      {
         x_buf[index++] = x[hypre_ParCSRCommPkgSendMapElmt(comm_pkg, j)];
      }
   }

   comm_handle = hypre_ParCSRCommHandleCreate_bool(1, comm_pkg, x_buf, x_tmp);

   hypre_CSRMatrixBooleanMatvec(diag, alpha, x, beta, y);

   hypre_ParCSRCommHandleDestroy(comm_handle);

   if (num_cols_offd)
   {
      hypre_CSRMatrixBooleanMatvec(offd, alpha, x_tmp, 1, y);
   }

   mfem_hypre_TFree(x_buf);
   mfem_hypre_TFree(x_tmp);
}

/* Based on hypre_ParCSRMatrixMatvecT in par_csr_matvec.c */
void hypre_ParCSRMatrixBooleanMatvecT(hypre_ParCSRMatrix *A,
                                      HYPRE_Bool alpha,
                                      HYPRE_Bool *x,
                                      HYPRE_Bool beta,
                                      HYPRE_Bool *y)
{
   hypre_ParCSRCommHandle *comm_handle;
   hypre_ParCSRCommPkg    *comm_pkg = hypre_ParCSRMatrixCommPkg(A);
   hypre_CSRMatrix        *diag = hypre_ParCSRMatrixDiag(A);
   hypre_CSRMatrix        *offd = hypre_ParCSRMatrixOffd(A);
   HYPRE_Bool             *y_tmp;
   HYPRE_Bool             *y_buf;

   HYPRE_Int               num_cols_offd = hypre_CSRMatrixNumCols(offd);

   HYPRE_Int               i, j, jj, end, num_sends;

   y_tmp = mfem_hypre_TAlloc(HYPRE_Bool, num_cols_offd);

   /*---------------------------------------------------------------------
    * If there exists no CommPkg for A, a CommPkg is generated using
    * equally load balanced partitionings
    *--------------------------------------------------------------------*/
   if (!comm_pkg)
   {
      hypre_MatvecCommPkgCreate(A);
      comm_pkg = hypre_ParCSRMatrixCommPkg(A);
   }

   num_sends = hypre_ParCSRCommPkgNumSends(comm_pkg);
   y_buf = mfem_hypre_CTAlloc(
              HYPRE_Bool, hypre_ParCSRCommPkgSendMapStart(comm_pkg, num_sends));

   if (num_cols_offd)
   {
#if MFEM_HYPRE_VERSION >= 21100
      if (A->offdT)
      {
         // offdT is optional. Used only if it's present.
         hypre_CSRMatrixBooleanMatvec(A->offdT, alpha, x, 0, y_tmp);
      }
      else
#endif
      {
         hypre_CSRMatrixBooleanMatvecT(offd, alpha, x, 0, y_tmp);
      }
   }

   comm_handle = hypre_ParCSRCommHandleCreate_bool(2, comm_pkg, y_tmp, y_buf);

#if MFEM_HYPRE_VERSION >= 21100
   if (A->diagT)
   {
      // diagT is optional. Used only if it's present.
      hypre_CSRMatrixBooleanMatvec(A->diagT, alpha, x, beta, y);
   }
   else
#endif
   {
      hypre_CSRMatrixBooleanMatvecT(diag, alpha, x, beta, y);
   }

   hypre_ParCSRCommHandleDestroy(comm_handle);

   for (i = 0; i < num_sends; i++)
   {
      end = hypre_ParCSRCommPkgSendMapStart(comm_pkg, i+1);
      for (j = hypre_ParCSRCommPkgSendMapStart(comm_pkg, i); j < end; j++)
      {
         jj = hypre_ParCSRCommPkgSendMapElmt(comm_pkg, j);
         y[jj] = y[jj] || y_buf[j];
      }
   }

   mfem_hypre_TFree(y_buf);
   mfem_hypre_TFree(y_tmp);
}

HYPRE_Int
hypre_CSRMatrixSum(hypre_CSRMatrix *A,
                   HYPRE_Complex    beta,
                   hypre_CSRMatrix *B)
{
   HYPRE_Complex    *A_data   = hypre_CSRMatrixData(A);
   HYPRE_Int        *A_i      = hypre_CSRMatrixI(A);
   HYPRE_Int        *A_j      = hypre_CSRMatrixJ(A);
   HYPRE_Int         nrows_A  = hypre_CSRMatrixNumRows(A);
   HYPRE_Int         ncols_A  = hypre_CSRMatrixNumCols(A);
   HYPRE_Complex    *B_data   = hypre_CSRMatrixData(B);
   HYPRE_Int        *B_i      = hypre_CSRMatrixI(B);
   HYPRE_Int        *B_j      = hypre_CSRMatrixJ(B);
   HYPRE_Int         nrows_B  = hypre_CSRMatrixNumRows(B);
   HYPRE_Int         ncols_B  = hypre_CSRMatrixNumCols(B);

   HYPRE_Int         ia, j, pos;
   HYPRE_Int        *marker;

   if (nrows_A != nrows_B || ncols_A != ncols_B)
   {
      return -1; /* error: incompatible matrix dimensions */
   }

   marker = mfem_hypre_CTAlloc(HYPRE_Int, ncols_A);
   for (ia = 0; ia < ncols_A; ia++)
   {
      marker[ia] = -1;
   }

   for (ia = 0; ia < nrows_A; ia++)
   {
      for (j = A_i[ia]; j < A_i[ia+1]; j++)
      {
         marker[A_j[j]] = j;
      }

      for (j = B_i[ia]; j < B_i[ia+1]; j++)
      {
         pos = marker[B_j[j]];
         if (pos < A_i[ia])
         {
            return -2; /* error: found an entry in B that is not present in A */
         }
         A_data[pos] += beta * B_data[j];
      }
   }

   mfem_hypre_TFree(marker);
   return 0;
}

hypre_ParCSRMatrix *
hypre_ParCSRMatrixAdd(hypre_ParCSRMatrix *A,
                      hypre_ParCSRMatrix *B)
{
   MPI_Comm            comm   = hypre_ParCSRMatrixComm(A);
   hypre_CSRMatrix    *A_diag = hypre_ParCSRMatrixDiag(A);
   hypre_CSRMatrix    *A_offd = hypre_ParCSRMatrixOffd(A);
   HYPRE_BigInt       *A_cmap = hypre_ParCSRMatrixColMapOffd(A);
   HYPRE_Int           A_cmap_size = hypre_CSRMatrixNumCols(A_offd);
   hypre_CSRMatrix    *B_diag = hypre_ParCSRMatrixDiag(B);
   hypre_CSRMatrix    *B_offd = hypre_ParCSRMatrixOffd(B);
   HYPRE_BigInt       *B_cmap = hypre_ParCSRMatrixColMapOffd(B);
   HYPRE_Int           B_cmap_size = hypre_CSRMatrixNumCols(B_offd);
   hypre_ParCSRMatrix *C;
   hypre_CSRMatrix    *C_diag;
   hypre_CSRMatrix    *C_offd;
   HYPRE_BigInt       *C_cmap;
   HYPRE_Int           im;
   HYPRE_Int           cmap_differ;

   /* Check if A_cmap and B_cmap are the same. */
   cmap_differ = 0;
   if (A_cmap_size != B_cmap_size)
   {
      cmap_differ = 1; /* A and B have different cmap_size */
   }
   else
   {
      for (im = 0; im < A_cmap_size; im++)
      {
         if (A_cmap[im] != B_cmap[im])
         {
            cmap_differ = 1; /* A and B have different cmap arrays */
            break;
         }
      }
   }

   if ( cmap_differ == 0 )
   {
      /* A and B have the same column mapping for their off-diagonal blocks so
         we can sum the diagonal and off-diagonal blocks separately and reduce
         temporary memory usage. */

      /* Add diagonals, off-diagonals, copy cmap. */
      C_diag = hypre_CSRMatrixAdd(A_diag, B_diag);
      if (!C_diag)
      {
         return NULL; /* error: A_diag and B_diag have different dimensions */
      }
      C_offd = hypre_CSRMatrixAdd(A_offd, B_offd);
      if (!C_offd)
      {
         hypre_CSRMatrixDestroy(C_diag);
         return NULL; /* error: A_offd and B_offd have different dimensions */
      }
      /* copy A_cmap -> C_cmap */
<<<<<<< HEAD
      C_cmap = mfem_hypre_TAlloc_host(HYPRE_Int, A_cmap_size);
=======
      C_cmap = mfem_hypre_TAlloc(HYPRE_BigInt, A_cmap_size);
>>>>>>> 9fea5374
      for (im = 0; im < A_cmap_size; im++)
      {
         C_cmap[im] = A_cmap[im];
      }

      C = hypre_ParCSRMatrixCreate(comm,
                                   hypre_ParCSRMatrixGlobalNumRows(A),
                                   hypre_ParCSRMatrixGlobalNumCols(A),
                                   hypre_ParCSRMatrixRowStarts(A),
                                   hypre_ParCSRMatrixColStarts(A),
                                   hypre_CSRMatrixNumCols(C_offd),
                                   hypre_CSRMatrixNumNonzeros(C_diag),
                                   hypre_CSRMatrixNumNonzeros(C_offd));

      /* In C, destroy diag/offd (allocated by Create) and replace them with
      C_diag/C_offd. */
      hypre_CSRMatrixDestroy(hypre_ParCSRMatrixDiag(C));
      hypre_CSRMatrixDestroy(hypre_ParCSRMatrixOffd(C));
      hypre_ParCSRMatrixDiag(C) = C_diag;
      hypre_ParCSRMatrixOffd(C) = C_offd;

      hypre_ParCSRMatrixColMapOffd(C) = C_cmap;
   }
   else
   {
      /* A and B have different column mappings for their off-diagonal blocks so
      we need to use the column maps to create full-width CSR matrices. */

      int  ierr = 0;
      hypre_CSRMatrix * csr_A;
      hypre_CSRMatrix * csr_B;
      hypre_CSRMatrix * csr_C_temp;

      /* merge diag and off-diag portions of A */
      csr_A = hypre_MergeDiagAndOffd(A);

      /* merge diag and off-diag portions of B */
      csr_B = hypre_MergeDiagAndOffd(B);

      /* add A and B */
      csr_C_temp = hypre_CSRMatrixAdd(csr_A,csr_B);

      /* delete CSR versions of A and B */
      ierr += hypre_CSRMatrixDestroy(csr_A);
      ierr += hypre_CSRMatrixDestroy(csr_B);

      /* create a new empty ParCSR matrix to contain the sum */
      C = hypre_ParCSRMatrixCreate(hypre_ParCSRMatrixComm(A),
                                   hypre_ParCSRMatrixGlobalNumRows(A),
                                   hypre_ParCSRMatrixGlobalNumCols(A),
                                   hypre_ParCSRMatrixRowStarts(A),
                                   hypre_ParCSRMatrixColStarts(A),
                                   0, 0, 0);

      /* split C into diag and off-diag portions */
      /* FIXME: GenerateDiagAndOffd() uses an int array of size equal to the
         number of columns in csr_C_temp which is the global number of columns
         in A and B. This does not scale well. */
      ierr += GenerateDiagAndOffd(csr_C_temp, C,
                                  hypre_ParCSRMatrixFirstColDiag(A),
                                  hypre_ParCSRMatrixLastColDiag(A));

      /* delete CSR version of C */
      ierr += hypre_CSRMatrixDestroy(csr_C_temp);

      MFEM_VERIFY(ierr == 0, "");
   }

   /* hypre_ParCSRMatrixSetNumNonzeros(A); */

   /* Make sure that the first entry in each row is the diagonal one. */
   hypre_CSRMatrixReorder(hypre_ParCSRMatrixDiag(C));

   /* C owns diag, offd, and cmap. */
   hypre_ParCSRMatrixSetDataOwner(C, 1);
   /* C does not own row and column starts. */
   hypre_ParCSRMatrixSetRowStartsOwner(C, 0);
   hypre_ParCSRMatrixSetColStartsOwner(C, 0);

   return C;
}

HYPRE_Int
hypre_ParCSRMatrixSum(hypre_ParCSRMatrix *A,
                      HYPRE_Complex       beta,
                      hypre_ParCSRMatrix *B)
{
   hypre_CSRMatrix *A_diag = hypre_ParCSRMatrixDiag(A);
   hypre_CSRMatrix *A_offd = hypre_ParCSRMatrixOffd(A);
   hypre_CSRMatrix *B_diag = hypre_ParCSRMatrixDiag(B);
   hypre_CSRMatrix *B_offd = hypre_ParCSRMatrixOffd(B);
   HYPRE_Int ncols_B_offd  = hypre_CSRMatrixNumCols(B_offd);
   HYPRE_Int error;

   error = hypre_CSRMatrixSum(A_diag, beta, B_diag);
   if (ncols_B_offd > 0) /* treat B_offd as zero if it has no columns */
   {
      error = error ? error : hypre_CSRMatrixSum(A_offd, beta, B_offd);
   }

   return error;
}

HYPRE_Int
hypre_CSRMatrixSetConstantValues(hypre_CSRMatrix *A,
                                 HYPRE_Complex    value)
{
   HYPRE_Complex *A_data = hypre_CSRMatrixData(A);
   HYPRE_Int      A_nnz  = hypre_CSRMatrixNumNonzeros(A);
   HYPRE_Int      ia;

   for (ia = 0; ia < A_nnz; ia++)
   {
      A_data[ia] = value;
   }

   return 0;
}

HYPRE_Int
hypre_ParCSRMatrixSetConstantValues(hypre_ParCSRMatrix *A,
                                    HYPRE_Complex       value)
{
   hypre_CSRMatrixSetConstantValues(hypre_ParCSRMatrixDiag(A), value);
   hypre_CSRMatrixSetConstantValues(hypre_ParCSRMatrixOffd(A), value);

   return 0;
}

} // namespace mfem::internal

} // namespace mfem

#endif // MFEM_USE_MPI<|MERGE_RESOLUTION|>--- conflicted
+++ resolved
@@ -665,11 +665,7 @@
       if (col_mark[i]) { Ae_offd_ncols++; }
    }
 
-<<<<<<< HEAD
-   Ae_col_map_offd  = mfem_hypre_CTAlloc_host(HYPRE_Int, Ae_offd_ncols);
-=======
-   Ae_col_map_offd = mfem_hypre_CTAlloc(HYPRE_BigInt, Ae_offd_ncols);
->>>>>>> 9fea5374
+   Ae_col_map_offd = mfem_hypre_CTAlloc_host(HYPRE_BigInt, Ae_offd_ncols);
 
    Ae_offd_ncols = 0;
    for (i = 0; i < A_offd_ncols; i++)
@@ -960,13 +956,8 @@
          hypre_CSRMatrix *block_offd = hypre_ParCSRMatrixOffd(block);
          HYPRE_Int block_offd_cols = hypre_CSRMatrixNumCols(block_offd);
 
-<<<<<<< HEAD
-         HYPRE_Int *block_col_map = mfem_hypre_TAlloc_host(HYPRE_Int,
-                                                           block_offd_cols);
-=======
-         HYPRE_BigInt *block_col_map = mfem_hypre_TAlloc(HYPRE_BigInt,
-                                                         block_offd_cols);
->>>>>>> 9fea5374
+         HYPRE_BigInt *block_col_map = mfem_hypre_TAlloc_host(HYPRE_BigInt,
+                                                              block_offd_cols);
          for (i = j = 0; i < offd_cols; i++)
          {
             HYPRE_Int bn = offd_col_block_num_nc[i];
@@ -1827,11 +1818,7 @@
          return NULL; /* error: A_offd and B_offd have different dimensions */
       }
       /* copy A_cmap -> C_cmap */
-<<<<<<< HEAD
-      C_cmap = mfem_hypre_TAlloc_host(HYPRE_Int, A_cmap_size);
-=======
-      C_cmap = mfem_hypre_TAlloc(HYPRE_BigInt, A_cmap_size);
->>>>>>> 9fea5374
+      C_cmap = mfem_hypre_TAlloc_host(HYPRE_BigInt, A_cmap_size);
       for (im = 0; im < A_cmap_size; im++)
       {
          C_cmap[im] = A_cmap[im];
